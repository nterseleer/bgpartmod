#TODO: Centralize file path configuration

import os
from pathlib import Path


CONFIG_FILE_DIR = Path(__file__).parent.absolute()
ROOT_DIR = CONFIG_FILE_DIR.parent.parent

FIGURE_PATH = os.path.join(ROOT_DIR, 'Figs')
DATA_DIR = os.path.join(ROOT_DIR, 'data')
OBSERVATION_DIR = os.path.join(ROOT_DIR, 'Observations')
SIMULATION_DIR = os.path.join(ROOT_DIR, 'Simulations')
MODEL_RUNS_DIR = os.path.join(SIMULATION_DIR, 'Model_runs')
REFERENCES_SIMULATION_DIR = os.path.join(SIMULATION_DIR, 'Reference_simulations')
OPTIM_DIR = os.path.join(SIMULATION_DIR, 'Optimizations')
LOG_FILE = os.path.join(SIMULATION_DIR, 'Simulations_log.csv')
OPT_LOG_FILE = os.path.join(SIMULATION_DIR, 'Optimizations_log.csv')
<<<<<<< HEAD
STRAINS_INIT_COND_FILE = os.path.join(OBSERVATION_DIR, 'init_condition.CSV')

# =============================================================================
# OPTIMIZATION FOLDER STRUCTURE CONSTANTS
# =============================================================================

# Standard subdirectories within each optimization folder
OPTIM_SUBDIRS = {
    'metadata': 'metadata',
    'results': 'results'
}

# Standard filenames for optimization files
OPTIM_FILENAMES = {
    'descriptions': 'descriptions.json',
    'readme': 'README.txt',
    'calibration_info': 'calibration_info.json',
    'config': 'config.pkl',
    'optimization_results': 'optimization_results.txt',
    'best_model': 'best_model.pkl',
    'summary': 'SUMMARY.pkl',
    'solver_results': 'solver_results.pkl'
}

# Description-specific subdirectories 
DESC_SUBDIRS = {
    'config': 'config',
    'modkwargs': 'modkwargs', 
    'observations': 'observations'
}

# Description-specific filenames
DESC_FILENAMES = {
    'base_config_json': 'base_config.json',
    'base_config_pkl': 'base_config.pkl',
    'winning_config_json': 'winning_config.json',
    'winning_config_pkl': 'winning_config.pkl',
    'modkwargs_json': 'modkwargs.json',
    'modkwargs_pkl': 'modkwargs.pkl'
}
=======

PRIVATE_PATH = os.path.join(ROOT_DIR, '_private_LOG')
PRIVATE_OPT_LOG_FILE = os.path.join(PRIVATE_PATH, 'Optimizations_log.csv')
>>>>>>> c7d5ddd7
<|MERGE_RESOLUTION|>--- conflicted
+++ resolved
@@ -16,7 +16,6 @@
 OPTIM_DIR = os.path.join(SIMULATION_DIR, 'Optimizations')
 LOG_FILE = os.path.join(SIMULATION_DIR, 'Simulations_log.csv')
 OPT_LOG_FILE = os.path.join(SIMULATION_DIR, 'Optimizations_log.csv')
-<<<<<<< HEAD
 STRAINS_INIT_COND_FILE = os.path.join(OBSERVATION_DIR, 'init_condition.CSV')
 
 # =============================================================================
@@ -41,10 +40,10 @@
     'solver_results': 'solver_results.pkl'
 }
 
-# Description-specific subdirectories 
+# Description-specific subdirectories
 DESC_SUBDIRS = {
     'config': 'config',
-    'modkwargs': 'modkwargs', 
+    'modkwargs': 'modkwargs',
     'observations': 'observations'
 }
 
@@ -57,8 +56,6 @@
     'modkwargs_json': 'modkwargs.json',
     'modkwargs_pkl': 'modkwargs.pkl'
 }
-=======
 
 PRIVATE_PATH = os.path.join(ROOT_DIR, '_private_LOG')
-PRIVATE_OPT_LOG_FILE = os.path.join(PRIVATE_PATH, 'Optimizations_log.csv')
->>>>>>> c7d5ddd7
+PRIVATE_OPT_LOG_FILE = os.path.join(PRIVATE_PATH, 'Optimizations_log.csv')