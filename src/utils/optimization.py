"""
Manages model optimization including running, saving, and analyzing results.
"""

import os
import time
import pickle
import json
import dill
from datetime import datetime
from typing import Dict, List, Optional, Tuple, Any

import pandas as pd
import numpy as np

from src.utils import functions as fns
from src.utils import desolver
from src.core import model
from src.core import phys  # Import nécessaire pour la désérialisation pickle des objets Setup
from src.config_system import path_config as path_cfg
from src.config_model import config
from src.utils import simulation_manager as sim_manager

# Constants
OPTIMIZATIONS_DIR = path_cfg.OPTIM_DIR
LOG_FILE = path_cfg.OPT_LOG_FILE



class Optimization:
    """Manages model optimization including running, saves, and analyzing results."""

    def __init__(self, verbose=True):
        """Initialize optimization container."""
        self.name = None
        self.optdir = None
        self.files = None  # Will store all file paths
        self.config = None
        self.setup = None
        self.obs = None
        self.calibrated_vars = None
        self.verbose = verbose

    @classmethod
    def _get_next_id(cls) -> str:
        """Get next available optimization ID from the shared log."""
        return sim_manager.get_next_optimization_id()

    @classmethod
    def _prompt_user_note(cls) -> str:
        """Prompt user for optimization note."""
        print("\n" + "="*60)
        print("OPTIMIZATION SETUP - User Note")
        print("="*60)
        note = input("Please describe this optimization (purpose, approach, expectations):\n> ")
        return note.strip()

    @classmethod
    def run_new(cls,
                dconf: Dict,
                modkwargs: Dict,
                obs: Any,
                optimized_parameters: List[str],
                bounds: Tuple[List[float], List[float]],
                setup: Optional[Any] = None,
                calibrated_vars: Optional[List[str]] = None,
                name: Optional[str] = None,
                population_size: int = 90,
                num_cpus: int = 30,
                num_generations: int = 100,
                badlnl: float = -100000.,
                **solver_kwargs) -> 'Optimization':
        """Legacy single-configuration optimization method."""
        return cls.run_multi_config(
            descriptions=[(dconf, modkwargs, obs)],
            optimized_parameters=optimized_parameters,
            bounds=bounds,
            calibrated_vars=calibrated_vars,
            name=name,
            population_size=population_size,
            num_cpus=num_cpus,
            num_generations=num_generations,
            badlnl=badlnl,
            **solver_kwargs
        )

    @classmethod
    def run_multi_config(cls,
                        descriptions: List[Tuple[Dict, Dict, Any]],
                        optimized_parameters: List[str],
                        bounds: Tuple[List[float], List[float]],
                        calibrated_vars: Optional[List[str]] = None,
                        name: Optional[str] = None,
                        population_size: int = 90,
                        num_cpus: int = 30,
                        num_generations: int = 100,
                        badlnl: float = -100000.,
                        **solver_kwargs) -> 'Optimization':
        """
        Run multi-configuration optimization with shared parameters.

        Args:
            descriptions: List of tuples (dconf, modkwargs, obs) for each description
            optimized_parameters: Parameters to optimize across all descriptions
            bounds: (min_bounds, max_bounds) for parameters
            calibrated_vars: Variables to use in likelihood calculation
            name: Optional name (generated if None)
            population_size: DE population size
            num_cpus: Number of CPU cores to use
            num_generations: Number of generations
            badlnl: Score for failed evaluations
            **solver_kwargs: Additional solver parameters
        """
        instance = cls()
<<<<<<< HEAD
        instance.name = name or instance._get_next_id()
        user_note = instance._prompt_user_note()
        sim_manager.add_optimization_to_log(instance.name, len(optimized_parameters), user_note)

        instance.descriptions = descriptions
=======

        # Always prompt user and setup optimization log
        instance.name = name or cls._get_next_id()
        user_note = cls._prompt_user_note()
        sim_manager.add_optimization_to_log(instance.name, len(optimized_parameters), user_note)

        instance.obs = obs
>>>>>>> 74621a48
        instance._setup_directories()

        # Handle setup - extract from modkwargs if not provided explicitly
        if setup is not None:
            instance.setup = setup
            modkwargs = {k: v for k, v in modkwargs.items() if k != 'setup'}
        else:
            instance.setup = modkwargs.pop('setup', None)
            if instance.setup is None:
                raise ValueError("setup must be provided either explicitly or in modkwargs")

        # Store calibrated variables
        instance.calibrated_vars = calibrated_vars or [
            'Phy_Chl', 'NH4_concentration', 'NO3_concentration',
            'DIP_concentration', 'DSi_concentration', 'Phy_C', 'TEPC_C'
        ]

        # Store configuration - now handles multiple descriptions
        instance.config = {
            'descriptions': descriptions,
            'num_descriptions': len(descriptions),
            'optimized_parameters': optimized_parameters,
            'bounds': bounds,
            'population_size': population_size,
            'num_cpus': num_cpus,
            'num_generations': num_generations,
            'badlnl': badlnl,
            'solver_kwargs': solver_kwargs,
            'calibrated_vars': instance.calibrated_vars,
            'observation_info': [
                {'station': obs.station, 'name': obs.name}
                for _, _, obs in descriptions
            ]
        }

        # Save initial state
        instance._save_configuration()
        instance._save_setup()
        instance._save_observations()
        instance._save_calibration_info()

        # Run optimization
        instance._run_optimization()

        return instance

    @classmethod
    def load_existing(cls, name: str) -> 'Optimization':
        """Load existing optimization results."""
        instance = cls()
        instance.name = name

        # Set up directories and file paths
        instance._setup_directories()

        if not os.path.exists(instance.optdir):
            raise FileNotFoundError(f"Optimization {name} not found in {OPTIMIZATIONS_DIR}")

        # Load configuration
        if not os.path.exists(instance.files['config']):
            raise FileNotFoundError(f"Configuration file not found: {instance.files['config']}")

        instance.config = instance._load_pickle(instance.files['config'])

        # Backward compatibility: convert old 'configs' to 'descriptions'
        if 'configs' in instance.config and 'descriptions' not in instance.config:
            instance.config['descriptions'] = instance.config['configs']
            if 'num_configs' in instance.config:
                instance.config['num_descriptions'] = instance.config['num_configs']

        instance.calibrated_vars = instance.config['calibrated_vars']

<<<<<<< HEAD
        # Load Observations (handles both single and multi-description)
=======
        # Load setup
        instance._load_setup()

        # Load Observations
>>>>>>> 74621a48
        obs_path = os.path.join(instance.optdir,
                                f"{instance.name}_observations",
                                f"{instance.name}_observations.pkl")
        if os.path.exists(obs_path):
            loaded_obs = instance._load_pickle(obs_path)
            if isinstance(loaded_obs, list):
                # Multi-description: store descriptions for compatibility
                instance.descriptions = [(None, None, obs) for obs in loaded_obs]
            else:
                # Legacy single observation
                instance.obs = loaded_obs
        else:
            print(f"Warning: Could not load original observations from {obs_path}")

        return instance

    def _get_next_name(self) -> str:
        """Generate next available optimization name."""
        if not os.path.exists(OPTIMIZATIONS_DIR):
            os.makedirs(OPTIMIZATIONS_DIR)
            return 'OPT000'

        existing = [d for d in os.listdir(OPTIMIZATIONS_DIR)
                    if os.path.isdir(os.path.join(OPTIMIZATIONS_DIR, d))]
        numbers = [int(d[3:]) for d in existing if d.startswith('OPT')]
        next_num = max(numbers + [-1]) + 1
        return f'OPT{next_num:03d}'

    def _get_description_suffix(self, description_index: int) -> str:
        """Generate suffix for description files based on observation name."""
        if len(self.config['descriptions']) <= 1:
            return ""
        _, _, obs = self.config['descriptions'][description_index]
        return f"_{obs.name}"

    def _save_pickle(self, data: Any, filepath: str) -> None:
        """Centralized pickle saving with error handling."""
        with open(filepath, 'wb') as f:
            pickle.dump(data, f)

    def _load_pickle(self, filepath: str) -> Any:
        """Centralized pickle loading with error handling."""
        with open(filepath, 'rb') as f:
            return pickle.load(f)

    def _get_file_path(self, filename_type: str, suffix: str = "") -> str:
        """Centralized file path construction."""
        return os.path.join(self.optdir, f"{self.name}_{filename_type}{suffix}")

    def _setup_directories(self):
        """Create optimization directory structure and define file paths."""
        self.optdir = os.path.join(OPTIMIZATIONS_DIR, self.name)
        os.makedirs(self.optdir, exist_ok=True)

        # Define all file paths with correct extensions
        self.files = {
            'results': os.path.join(self.optdir, f"{self.name}_optimization_results.txt"),  # Changed from .csv
            'config': os.path.join(self.optdir, f"{self.name}_config.pkl"),
            'best_model': os.path.join(self.optdir, f"{self.name}_best_model_dill.pkl"),
            # Added _dill to match original
            'winning_config': os.path.join(self.optdir, f"{self.name}_WINNING_CONFIG.pkl"),
            'summary': os.path.join(self.optdir, f"{self.name}_SUMMARY.pkl")
        }

    def _save_configuration(self):
        """Save all configuration information for reproducibility."""
        # Save main configuration
        config_path = self._get_file_path("config.pkl")
        self._save_pickle(self.config, config_path)

        # Save human-readable versions for all descriptions
        for i, (dconf, modkwargs, obs) in enumerate(self.config['descriptions']):
            suffix = self._get_description_suffix(i)
            fns.write_dict_to_file(dconf,
                                   f"{self.name}_CONFIG{suffix}",
                                   fdir=self.optdir)
            fns.write_dict_to_file(modkwargs,
                                   f"{self.name}_modkwargs{suffix}",
                                   fdir=self.optdir,
                                   serialize_objects=False)

        # Write readme - backward compatibility for count
        num_descriptions = self.config.get('num_descriptions',
                                         self.config.get('num_configs',
                                                        1 if 'dconf' in self.config else 0))
        readme = (f"Optimization: {self.name}\n"
                  f"Created: {datetime.now().strftime('%Y-%m-%d %H:%M:%S')}\n"
                  f"Descriptions: {num_descriptions}\n"
                  f"Parameters: {', '.join(self.config['optimized_parameters'])}\n"
                  f"Generations: {self.config['num_generations']}\n"
                  f"Population: {self.config['population_size']}")

        with open(os.path.join(self.optdir, f"{self.name}_README.txt"), 'w') as f:
            f.write(readme)

    def _load_configuration(self):
        """Load optimization configuration."""
        config_file = self._get_file_path("config.pkl")
        if not os.path.exists(config_file):
            raise FileNotFoundError(f"Configuration file not found: {config_file}")

        self.config = self._load_pickle(config_file)

    def _save_observations(self):
        """Save observation data and metadata."""
        # Create Observations directory with optimization name prefix
        obs_dir = os.path.join(self.optdir, f"{self.name}_observations")
        os.makedirs(obs_dir, exist_ok=True)

        # Save all observations
        all_obs = [obs for _, _, obs in self.config['descriptions']]
        obs_pkl_path = os.path.join(obs_dir, f"{self.name}_observations.pkl")
        # Save as single obs if only one, otherwise as list
        obs_data = all_obs[0] if len(all_obs) == 1 else all_obs
        self._save_pickle(obs_data, obs_pkl_path)

        # Save individual observation summaries
        for i, obs in enumerate(all_obs):
            suffix = self._get_description_suffix(i)
            summary = obs.create_summary()
            summary_path = os.path.join(obs_dir, f"{self.name}_observations{suffix}_summary.json")
            with open(summary_path, 'w') as f:
                json.dump(summary, f, indent=2)

            # Try to create symbolic links to original data
            try:
                source_path = os.path.abspath(os.path.join(obs.datadir, f"{obs.station}.feather"))
                link_path = os.path.join(obs_dir, f"{self.name}_original_data{suffix}.feather")
                if os.path.exists(source_path) and not os.path.exists(link_path):
                    os.symlink(source_path, link_path)
            except Exception as e:
                print(f"Could not create symbolic link to original data{suffix}: {e}")

    def _save_calibration_info(self):
        """Save calibration variables information."""
        calib_info = {
            "calibrated_variables": self.calibrated_vars,
            "datetime": datetime.now().isoformat()
        }

        # Save in optimization directory with optimization name prefix
        calib_path = self._get_file_path("calibration_info.json")
        with open(calib_path, 'w') as f:
            json.dump(calib_info, f, indent=2)

<<<<<<< HEAD
    def _run_optimization(self):
=======
    def _save_setup(self):
        """Save setup separately from modkwargs."""
        setup_path = os.path.join(self.optdir, f"{self.name}_setup.pkl")
        with open(setup_path, 'wb') as f:
            pickle.dump(self.setup, f)

        # Save human-readable version using Setup's to_dict method
        try:
            setup_dict = self.setup.to_dict()
            fns.write_dict_to_file(setup_dict, f"{self.name}_setup_readable", fdir=self.optdir)
        except Exception as e:
            print(f"Could not save human-readable setup: {e}")

        if self.verbose:
            print(f'Setup saved to {setup_path}')

    def _load_setup(self):
        """Load setup separately with backward compatibility."""
        setup_path = os.path.join(self.optdir, f"{self.name}_setup.pkl")
        if os.path.exists(setup_path):
            with open(setup_path, 'rb') as f:
                self.setup = pickle.load(f)
        else:
            # Backward compatibility: extract from modkwargs
            self.setup = self.config['modkwargs'].get('setup', None)
            if self.setup is None:
                print(f"Warning: Could not load setup for optimization {self.name}")
            else:
                print(f"Loaded setup from legacy modkwargs for optimization {self.name}")

    def _run_optimization(self, obs):
>>>>>>> 74621a48
        """Run the optimization using DESolver."""
        min_bounds, max_bounds = self.config['bounds']

        # Configure solver
        solver = desolver.DESolver(
            job=self,  # The solver will access self.files through this
            populationSize=self.config['population_size'],
            maxGenerations=self.config['num_generations'],
            minInitialValue=min_bounds,
            maxInitialValue=max_bounds,
            num_cpus=self.config['num_cpus'],
            **self.config['solver_kwargs']
        )

        # Run optimization
        start_time = time.time()
        self.solver_results = solver.Solve()
        self.runtime = time.time() - start_time
        # Save final results including runtime
        self._save_results()

    def evaluate_model(self, parameters):
<<<<<<< HEAD
        """Evaluate a parameter set across all descriptions (called by solver)."""
        total_score = 0.0
        num_valid_descriptions = 0
=======
        """Evaluate a parameter set (called by solver)."""
        try:
            # Create new configuration with updated parameters
            newconfig = fns.update_config(
                self.config['dconf'],
                self.config['optimized_parameters'],
                parameters
            )

            # Run the model
            trial = model.Model(newconfig, setup=self.setup, **self.config['modkwargs'])
>>>>>>> 74621a48

        try:
            # Evaluate all descriptions
            for dconf, modkwargs, obs in self.config['descriptions']:
                try:
                    # Create new configuration with updated parameters
                    newconfig = fns.update_config(
                        dconf,
                        self.config['optimized_parameters'],
                        parameters
                    )

                    # Run the model
                    trial = model.Model(newconfig, **modkwargs)

                    # Calculate likelihood using calibrated_vars
                    lnl = trial.get_likelihood(
                        obs,
                        calibrated_vars=self.calibrated_vars,
                        verbose=False,
                        _cached_obs=obs.df
                    )

                    # Handle invalid results for this description
                    if lnl is None or np.isinf(lnl) or np.isnan(lnl): #TODO break instead continue
                        if self.verbose:
                            print(f"Description failed with invalid likelihood: {lnl}")
                        continue  # Skip this description but try others

                    total_score += lnl
                    num_valid_descriptions += 1

                except (RuntimeWarning, FloatingPointError, ValueError, ZeroDivisionError) as e:
                    if self.verbose:
                        print(f"Description evaluation failed with error: {e}")
                    continue  # Skip this description but try others

            # Return bad score if no descriptions succeeded
            if num_valid_descriptions == 0:
                return self.config['badlnl']

            return total_score

        except (RuntimeWarning, FloatingPointError, ValueError, ZeroDivisionError) as e:
            if self.verbose:
                print(f"Model evaluation failed with error: {e}")
            return self.config['badlnl']


    def _save_results(self):
        """Save optimization results and winning configuration."""
        # Save solver results
        results_dict = {
            'solver_results': self.solver_results,
            'runtime': self.runtime,
            'timestamp': datetime.now()
        }
        solver_results_path = os.path.join(self.optdir, 'solver_results.pkl')
        self._save_pickle(results_dict, solver_results_path)

        # Process results to get best parameters first
        self.process_results()

        # Now save winning configuration(s) using best parameters
        winner = self.summary['best_parameters']
        for i, (dconf, modkwargs, obs) in enumerate(self.config['descriptions']):
            suffix = self._get_description_suffix(i)
            winning_config = fns.update_config(
                dconf,
                self.config['optimized_parameters'],
                winner.values()
            )
            fns.write_dict_to_file(
                winning_config,
                f"{self.name}_WINNING_CONFIG{suffix}",
                fdir=self.optdir
            )

    def process_results(self, rerun_best: bool = False):
        """Process optimization results to get best parameters and statistics."""
        # Load raw results (now expecting .txt file)
        if not os.path.exists(self.files['results']):
            raise FileNotFoundError(
                f"Results file not found: {self.files['results']}\n"
                f"Note: Expected format is 'name_optimization_results.txt'"
            )

        # Read as txt file with comma separator
        self.df = pd.read_csv(self.files['results'], sep=',')
        self.df['cost_raw'] = self.df['cost']
        self.df.loc[self.df['cost'] == self.config['badlnl'], 'cost'] = np.nan

        # Find best parameters
        best_idx = self.df['cost'].idxmax()
        self.winner = self.df.loc[best_idx]

        # Calculate summary statistics
        self.summary = {
            'best_parameters': {
                param: self.winner[param]
                for param in self.config['optimized_parameters']
            },
            'best_score': float(self.winner['cost']),
            'convergence': self._analyze_convergence(),
            'parameter_ranges': self._analyze_parameter_ranges()
        }

        # Save winning configuration (only if it doesn't exist)
        winning_config_path = os.path.join(self.optdir, f"{self.name}_WINNING_CONFIG.json")
        if not os.path.exists(winning_config_path):
            winning_config = fns.update_config(
                self.config['dconf'],
                self.config['optimized_parameters'],
                self.summary['best_parameters'].values()
            )
            fns.write_dict_to_file(
                winning_config,
                f"{self.name}_WINNING_CONFIG",
                fdir=self.optdir
            )

        # Save summary stats (only if it doesn't exist)
        summary_path = os.path.join(self.optdir, f"{self.name}_SUMMARY.json")
        if not os.path.exists(summary_path):
            fns.write_dict_to_file(
                self.summary,
                f"{self.name}_SUMMARY",
                fdir=self.optdir
            )

        # Update optimization log with results
        if hasattr(self, 'runtime'):
            runtime_minutes = self.runtime / 60.0
            sim_manager.update_optimization_log_results(self.name, self.summary['best_score'], runtime_minutes)

        return self.summary

    def _analyze_convergence(self) -> Dict:
        """Analyze optimization convergence."""
        generations = self.df['generation'].unique()

        return {
            'generations_completed': len(generations),
            'generations_planned': self.config['num_generations'],
            'score_progression': {
                'initial': float(self.df.loc[self.df['generation'] == 1, 'cost'].max()),
                'final': float(self.df.loc[self.df['generation'] == len(generations), 'cost'].max()),
                'improvement': float(self.df['cost'].max() - self.df.loc[self.df['generation'] == 1, 'cost'].max())
            },
            'last_improvement': int(self.df.loc[self.df['cost'] == self.df['cost'].max(), 'generation'].iloc[0])
        }

    def _analyze_parameter_ranges(self) -> Dict:
        """Analyze explored parameter ranges."""
        param_stats = {}
        for param in self.config['optimized_parameters']:
            values = self.df[param]
            param_stats[param] = {
                'min': float(values.min()),
                'max': float(values.max()),
                'mean': float(values.mean()),
                'std': float(values.std()),
                'best': float(self.winner[param]),
                'bounds': {
                    'min': float(self.config['bounds'][0][
                                     self.config['optimized_parameters'].index(param)
                                 ]),
                    'max': float(self.config['bounds'][1][
                                     self.config['optimized_parameters'].index(param)
                                 ])
                }
            }
        return param_stats

    def get_best_model(self, force_rerun: bool = False, savemodel: bool = False) -> Any:
        """
        Get best model from optimization (backward compatibility - returns first description).

        Args:
            force_rerun: Whether to rerun model even if saved version exists
            savemodel: Whether to save (dill) the model to pkl object

        Returns:
            Best model instance for first description
        """
        return self.get_best_model_for_description(0, force_rerun)

    def get_best_model_for_description(self, desc_index: int = 0, force_rerun: bool = False) -> Any:
        """
        Get best model for a specific description.

        Args:
            desc_index: Index of the description to get model for
            force_rerun: Whether to rerun model even if saved version exists

        Returns:
            Best model instance for specified description
        """
        if not hasattr(self, 'summary'):
            self.process_results()

        # Get suffix for this description
        suffix = self._get_description_suffix(desc_index)
        model_file = self._get_file_path(f"best_model{suffix}.pkl")

        # Return existing unless forced rerun
        if os.path.exists(model_file) and not force_rerun:
            with open(model_file, 'rb') as f:
                return dill.load(f)

        # Create and run best model for specified description
        dconf, modkwargs, obs = self.config['descriptions'][desc_index]

        best_config = fns.update_config(
            dconf,
            self.config['optimized_parameters'],
            self.summary['best_parameters'].values()
        )

        # add all diagnostics for subsequent plots and post-processing
        best_config = fns.deep_update(best_config, config.full_diagnostics)

        # Add additional diagnostics for best model
        model_kwargs = {
            **modkwargs,
            'verbose': True,
            'do_diagnostics': True,
            'full_diagnostics': False
        }

        best_model = model.Model(best_config, setup=self.setup, name=self.name, **model_kwargs)

        # Save model
        if savemodel:
            with open(model_file, 'wb') as f:
                dill.dump(best_model, f)

        return best_model

    def get_best_models(self, force_rerun: bool = False) -> Dict[int, Any]:
        """
        Get best models for all descriptions.

        Args:
            force_rerun: Whether to rerun models even if saved versions exist

        Returns:
            Dictionary mapping description index to best model instance
        """
        models = {}
        for i in range(len(self.config['descriptions'])):
            models[i] = self.get_best_model_for_description(i, force_rerun)
        return models

    def compare_model_vs_optim(self, obs, rerun: bool = False):
        """Compare rerun model likelihood with optimization results."""
        best_model = self.get_best_model(force_rerun=rerun)
        model_lnl = best_model.get_likelihood(obs, verbose=True)

        comparison = {
            'optimization_score': self.summary['best_score'],
            'model_score': model_lnl,
            'difference': model_lnl - self.summary['best_score']
        }

        print(f"Optimization score: {comparison['optimization_score']:.6f}")
        print(f"Model score: {comparison['model_score']:.6f}")
        print(f"Difference: {comparison['difference']:.6f}")

        return comparison<|MERGE_RESOLUTION|>--- conflicted
+++ resolved
@@ -72,7 +72,7 @@
                 **solver_kwargs) -> 'Optimization':
         """Legacy single-configuration optimization method."""
         return cls.run_multi_config(
-            descriptions=[(dconf, modkwargs, obs)],
+            descriptions=[(dconf, modkwargs, obs, setup)],
             optimized_parameters=optimized_parameters,
             bounds=bounds,
             calibrated_vars=calibrated_vars,
@@ -86,10 +86,10 @@
 
     @classmethod
     def run_multi_config(cls,
-                        descriptions: List[Tuple[Dict, Dict, Any]],
+                        descriptions: List[Tuple[Dict, Dict, Any, Dict]],
                         optimized_parameters: List[str],
                         bounds: Tuple[List[float], List[float]],
-                        calibrated_vars: Optional[List[str]] = None,
+                         calibrated_vars: Optional[List[str]] = None,
                         name: Optional[str] = None,
                         population_size: int = 90,
                         num_cpus: int = 30,
@@ -112,24 +112,16 @@
             **solver_kwargs: Additional solver parameters
         """
         instance = cls()
-<<<<<<< HEAD
         instance.name = name or instance._get_next_id()
         user_note = instance._prompt_user_note()
         sim_manager.add_optimization_to_log(instance.name, len(optimized_parameters), user_note)
 
         instance.descriptions = descriptions
-=======
-
-        # Always prompt user and setup optimization log
-        instance.name = name or cls._get_next_id()
-        user_note = cls._prompt_user_note()
-        sim_manager.add_optimization_to_log(instance.name, len(optimized_parameters), user_note)
-
-        instance.obs = obs
->>>>>>> 74621a48
         instance._setup_directories()
 
         # Handle setup - extract from modkwargs if not provided explicitly
+
+        setup = descriptions[] #todo debug for setup
         if setup is not None:
             instance.setup = setup
             modkwargs = {k: v for k, v in modkwargs.items() if k != 'setup'}
@@ -199,14 +191,10 @@
 
         instance.calibrated_vars = instance.config['calibrated_vars']
 
-<<<<<<< HEAD
-        # Load Observations (handles both single and multi-description)
-=======
         # Load setup
         instance._load_setup()
 
         # Load Observations
->>>>>>> 74621a48
         obs_path = os.path.join(instance.optdir,
                                 f"{instance.name}_observations",
                                 f"{instance.name}_observations.pkl")
@@ -352,9 +340,6 @@
         with open(calib_path, 'w') as f:
             json.dump(calib_info, f, indent=2)
 
-<<<<<<< HEAD
-    def _run_optimization(self):
-=======
     def _save_setup(self):
         """Save setup separately from modkwargs."""
         setup_path = os.path.join(self.optdir, f"{self.name}_setup.pkl")
@@ -385,8 +370,8 @@
             else:
                 print(f"Loaded setup from legacy modkwargs for optimization {self.name}")
 
-    def _run_optimization(self, obs):
->>>>>>> 74621a48
+
+    def _run_optimization(self):
         """Run the optimization using DESolver."""
         min_bounds, max_bounds = self.config['bounds']
 
@@ -409,23 +394,9 @@
         self._save_results()
 
     def evaluate_model(self, parameters):
-<<<<<<< HEAD
         """Evaluate a parameter set across all descriptions (called by solver)."""
         total_score = 0.0
         num_valid_descriptions = 0
-=======
-        """Evaluate a parameter set (called by solver)."""
-        try:
-            # Create new configuration with updated parameters
-            newconfig = fns.update_config(
-                self.config['dconf'],
-                self.config['optimized_parameters'],
-                parameters
-            )
-
-            # Run the model
-            trial = model.Model(newconfig, setup=self.setup, **self.config['modkwargs'])
->>>>>>> 74621a48
 
         try:
             # Evaluate all descriptions
@@ -438,8 +409,8 @@
                         parameters
                     )
 
-                    # Run the model
-                    trial = model.Model(newconfig, **modkwargs)
+            # Run the model
+                    trial = model.Model(newconfig, **modkwargs, setup=self.setup)
 
                     # Calculate likelihood using calibrated_vars
                     lnl = trial.get_likelihood(
@@ -470,6 +441,7 @@
             return total_score
 
         except (RuntimeWarning, FloatingPointError, ValueError, ZeroDivisionError) as e:
+            # If warnings are treated as errors, they'll be caught here
             if self.verbose:
                 print(f"Model evaluation failed with error: {e}")
             return self.config['badlnl']
@@ -606,7 +578,6 @@
 
         Args:
             force_rerun: Whether to rerun model even if saved version exists
-            savemodel: Whether to save (dill) the model to pkl object
 
         Returns:
             Best model instance for first description
@@ -620,6 +591,7 @@
         Args:
             desc_index: Index of the description to get model for
             force_rerun: Whether to rerun model even if saved version exists
+            savemodel: Whether to save (dill) the model to pkl object
 
         Returns:
             Best model instance for specified description
