--- conflicted
+++ resolved
@@ -23,7 +23,6 @@
 # Constants
 OPTIMIZATIONS_DIR = path_cfg.OPTIM_DIR
 LOG_FILE = path_cfg.OPT_LOG_FILE
-
 
 
 
@@ -40,13 +39,13 @@
         self.obs = None
         self.calibrated_vars = None
         self.verbose = verbose
-    
+
     @classmethod
     def _get_next_id(cls) -> str:
         """Get next available optimization ID from the shared log."""
         return sim_manager.get_next_optimization_id()
-    
-    @classmethod 
+
+    @classmethod
     def _prompt_user_note(cls) -> str:
         """Prompt user for optimization note."""
         print("\n" + "="*60)
@@ -111,18 +110,11 @@
             **solver_kwargs: Additional solver parameters
         """
         instance = cls()
-<<<<<<< HEAD
-        instance.name = name or instance._get_next_name()
+        instance.name = name or instance._get_next_id()
+        user_note = instance._prompt_user_note()
+        sim_manager.add_optimization_to_log(instance.name, len(optimized_parameters), user_note)
+
         instance.descriptions = descriptions
-=======
-        
-        # Always prompt user and setup optimization log
-        instance.name = name or cls._get_next_id()
-        user_note = cls._prompt_user_note()
-        sim_manager.add_optimization_to_log(instance.name, len(optimized_parameters), user_note)
-            
-        instance.obs = obs
->>>>>>> c7d5ddd7
         instance._setup_directories()
 
         # Store calibrated variables
@@ -144,7 +136,7 @@
             'solver_kwargs': solver_kwargs,
             'calibrated_vars': instance.calibrated_vars,
             'observation_info': [
-                {'station': obs.station, 'name': obs.name} 
+                {'station': obs.station, 'name': obs.name}
                 for _, _, obs in descriptions
             ]
         }
@@ -176,13 +168,13 @@
             raise FileNotFoundError(f"Configuration file not found: {instance.files['config']}")
 
         instance.config = instance._load_pickle(instance.files['config'])
-        
+
         # Backward compatibility: convert old 'configs' to 'descriptions'
         if 'configs' in instance.config and 'descriptions' not in instance.config:
             instance.config['descriptions'] = instance.config['configs']
             if 'num_configs' in instance.config:
                 instance.config['num_descriptions'] = instance.config['num_configs']
-        
+
         instance.calibrated_vars = instance.config['calibrated_vars']
 
         # Load Observations (handles both single and multi-description)
@@ -268,8 +260,8 @@
                                    serialize_objects=False)
 
         # Write readme - backward compatibility for count
-        num_descriptions = self.config.get('num_descriptions', 
-                                         self.config.get('num_configs', 
+        num_descriptions = self.config.get('num_descriptions',
+                                         self.config.get('num_configs',
                                                         1 if 'dconf' in self.config else 0))
         readme = (f"Optimization: {self.name}\n"
                   f"Created: {datetime.now().strftime('%Y-%m-%d %H:%M:%S')}\n"
@@ -301,7 +293,7 @@
         # Save as single obs if only one, otherwise as list
         obs_data = all_obs[0] if len(all_obs) == 1 else all_obs
         self._save_pickle(obs_data, obs_pkl_path)
-        
+
         # Save individual observation summaries
         for i, obs in enumerate(all_obs):
             suffix = self._get_description_suffix(i)
@@ -309,7 +301,7 @@
             summary_path = os.path.join(obs_dir, f"{self.name}_observations{suffix}_summary.json")
             with open(summary_path, 'w') as f:
                 json.dump(summary, f, indent=2)
-                
+
             # Try to create symbolic links to original data
             try:
                 source_path = os.path.abspath(os.path.join(obs.datadir, f"{obs.station}.feather"))
@@ -357,7 +349,7 @@
         """Evaluate a parameter set across all descriptions (called by solver)."""
         total_score = 0.0
         num_valid_descriptions = 0
-        
+
         try:
             # Evaluate all descriptions
             for dconf, modkwargs, obs in self.config['descriptions']:
@@ -385,19 +377,19 @@
                         if self.verbose:
                             print(f"Description failed with invalid likelihood: {lnl}")
                         continue  # Skip this description but try others
-                    
+
                     total_score += lnl
                     num_valid_descriptions += 1
-                    
+
                 except (RuntimeWarning, FloatingPointError, ValueError, ZeroDivisionError) as e:
                     if self.verbose:
                         print(f"Description evaluation failed with error: {e}")
                     continue  # Skip this description but try others
-                    
+
             # Return bad score if no descriptions succeeded
             if num_valid_descriptions == 0:
                 return self.config['badlnl']
-                
+
             return total_score
 
         except (RuntimeWarning, FloatingPointError, ValueError, ZeroDivisionError) as e:
@@ -419,7 +411,7 @@
 
         # Process results to get best parameters first
         self.process_results()
-        
+
         # Now save winning configuration(s) using best parameters
         winner = self.summary['best_parameters']
         for i, (dconf, modkwargs, obs) in enumerate(self.config['descriptions']):
@@ -464,10 +456,6 @@
             'parameter_ranges': self._analyze_parameter_ranges()
         }
 
-<<<<<<< HEAD
-        # Winning configurations are now created in _save_results() 
-        # to avoid recreation on every process_results() call
-=======
         # Save winning configuration (only if it doesn't exist)
         winning_config_path = os.path.join(self.optdir, f"{self.name}_WINNING_CONFIG.json")
         if not os.path.exists(winning_config_path):
@@ -481,7 +469,6 @@
                 f"{self.name}_WINNING_CONFIG",
                 fdir=self.optdir
             )
->>>>>>> c7d5ddd7
 
         # Save summary stats (only if it doesn't exist)
         summary_path = os.path.join(self.optdir, f"{self.name}_SUMMARY.json")
@@ -491,7 +478,7 @@
                 f"{self.name}_SUMMARY",
                 fdir=self.optdir
             )
-        
+
         # Update optimization log with results
         if hasattr(self, 'runtime'):
             runtime_minutes = self.runtime / 60.0
@@ -573,19 +560,16 @@
 
         # Create and run best model for specified description
         dconf, modkwargs, obs = self.config['descriptions'][desc_index]
-        
+
         best_config = fns.update_config(
             dconf,
             self.config['optimized_parameters'],
             self.summary['best_parameters'].values()
         )
 
-<<<<<<< HEAD
-=======
         best_config = fns.deep_update(best_config, config.full_diagnostics)
 
         # Add additional diagnostics for best model
->>>>>>> c7d5ddd7
         model_kwargs = {
             **modkwargs,
             'verbose': True,
