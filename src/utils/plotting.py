"""
Plotting utilities for BGC model results.
Handles both single and multiple simulation visualizations.
"""
import os

import matplotlib.pyplot as plt
import matplotlib.dates as mdates
from datetime import datetime
import numpy as np
import pandas as pd
from typing import Union, List, Dict, Optional, Tuple, Any

from . import functions as fns
<<<<<<< HEAD
from src.Config_model import varinfos

FIGURE_PATH = os.path.join(os.getcwd(), 'Figs')

# Pre-defined variable groups for common plotting scenarios
phy_nuts = ['Phy_C', 'Phy_Chl', 'NO3_concentration', 'NH4_concentration', 'DIN_concentration',
            'DIP_concentration', 'DSi_concentration']
phy_nuts_TEP_flocs = ['Phy_C', 'Phy_Chl', 'TEPC_C', "Microflocs_numconc",
                      'NO3_concentration', 'NH4_concentration', 'DIN_concentration', 'Macroflocs_diam', "Macroflocs_numconc",
                      'DIP_concentration', 'DSi_concentration', "Macroflocs_settling_vel", "Micro_in_Macro_numconc",
                      'SPMC']
auria_metric = ['TEPC_C', 'BacF_C', 'BacA_C', 'Phy_Chl', "DOCS_C", "DOCL_C", "C_part_tot", "Phy_C"]

phy_TEP_lim_sink = [ 'Phy_mmDSi','Phy_mmNH4', 'Phy_mmNO3', 'Phy_mmDIP', "Phy_lim_I",   "TEP_to_PhyC_ratio"]


phy_PPsource_decomp = ['Phy_limNUT', 'Phy_limT', 'Phy_limI', ]
phy_C_SMS = ['Phy_source_PP.C',
             'Phy_sink_respiration.C', 'Phy_sink_exudation.C', 'Phy_sink_aggregation.C',
             'Phy_sink_ingestion.C', 'Phy_sink_lysis.C', 'Phy_sink_mortality.C' ]

nut_tot = ["Si_tot", "P_tot", "N_tot", "C_tot"]
Si_metric = ["Si_tot", "DSi_concentration", "Phy_Si", "Phy_QSi", "DSi_sinks", "Phy_mmDSi", "Phy_limQUOTA.Si"]

phyDOM = ['Phy_C', 'DOCS_C', 'TEPC_C', 'DOCL_C']
nutvars = ['NO3_concentration', 'NH4_concentration',
           'DIP_concentration', 'DSi_concentration']
domvars = ['DOCS_C', 'DOCS_N', 'DOCS_P', 'DOCL_C',
           'DOCL_N', 'DOCL_P', 'TEPC_C', 'TEPC_N', 'TEPC_P']
detvars = ['DetS_C', 'DetS_N', 'DetS_P',
           'DetL_C', 'DetL_N', 'DetL_P']
hetvars = ['BacF_C', 'BacF_N', 'BacF_P',
           'BacA_C', 'BacA_N', 'BacA_P',
           'HF_C', 'HF_N', 'HF_P',
           'Cil_C', 'Cil_N', 'Cil_P']
QNvars = ['QN', 'BacA_QN', 'BacF_QN', 'HF_QN', 'Cil_QN']
stoichioPhy = ['Phy_QN', 'Phy_QP', 'Phy_QSi', 'CN', 'CP', 'CSi',
               'thetaC', 'CChl', 'thetaN']
phyvars = ['Phy_C', 'Phy_Chl', 'Phy_N', 'Phy_P', 'Phy_Si']
flocsvar = ["Microflocs_numconc", "Macroflocs_numconc",
            "Micro_in_Macro_numconc", 'Floc_diam']
flocsvar2 = ["Microflocs_numconc", "Macroflocs_numconc", "Micro_in_Macro_numconc",
             "Macroflocs_diam", 'Floc_diam',
             "Macroflocs_settling_vel", "Microflocs_TOT",
             "Microflocs_massconcentration", "Micro_in_Macro_massconcentration",
             'SPMC']
flocsvar3 = ["Microflocs_numconc", "Macroflocs_numconc", "Micro_in_Macro_numconc",
             # 'Floc_diam',
             "Macroflocs_diam", "Micro_in_Macro_concentration",
             "Macroflocs_concentration", "Microflocs_concentration",
             "Macroflocs_settling_vel",
             'Macroflocs_ppsource', 'Macroflocs_ffloss',
             'Macroflocs_breaksource', 'Macroflocs_settling_loss',
             "Macroflocs_massconcentration", "Microflocs_massconcentration",
             'SPMC']

flocs_tep_comprehensive = [
    "TEPC_C", "Macroflocs_diam", "Macroflocs_settling_vel", "Macroflocs_fyflocstrength",
    "Macroflocs_alpha_FF", "Microflocs_numconc", "Microflocs_massconcentration", "SPMC",
    "Macroflocs_alpha_PF", "Macroflocs_numconc", "Macroflocs_massconcentration", "SPMC", #, "Microflocs_TOT",
    "Macroflocs_alpha_PP", "Micro_in_Macro_numconc", "Micro_in_Macro_massconcentration", "Macroflocs_Ncnum"

    # "Macroflocs_volconcentration",


]

flocsrelatedvars = ["Phy_C", "TEPC_C",
                    "Microflocs_numconc", "Macroflocs_numconc",
                    "Micro_in_Macro_numconc", 'Floc_diam']
phyTEPflocs = ['Phy_C', 'TEPC_C', 'Macroflocs_numconc', 'Floc_diam']

phy_C_budget = {
    'sources': ['Phy_source_PP.C'],
    'sinks': ['Phy_sink_respiration.C', 'Phy_sink_exudation.C', 'Phy_sink_aggregation.C',
              'Phy_sink_ingestion.C', 'Phy_sink_lysis.C', 'Phy_sink_mortality.C']
}

bac_C_budget = {
    'sources': ['BacF_source_ing_C_assimilated'],
    'sinks': ['BacF_sink_respiration.C', 'BacF_sink_lysis.C',
              'BacF_sink_mortality.C', 'BacF_sink_ingestion.C']
}

dom_C_budget = {
    'sources': ['DOCS_source_exudation.C', 'DOCS_source_breakdown.C',
                'DOCS_source_aggregation.C', 'DOCS_source_sloppy_feeding.C'],
    'sinks': ['DOCS_sink_ingestion.C', 'DOCS_sink_remineralization.C',
              'DOCS_sink_breakdown.C', 'DOCS_sink_aggregation.C']
}

=======
from src.config_model import varinfos
from src.config_model import vars_to_plot
from src.config_system import path_config as path_cfg
from src.utils import observations
>>>>>>> ee5aa043

FIGURE_PATH = path_cfg.FIGURE_PATH

# General plotting setup
plt.rcParams["font.family"] = "Times New Roman"
plt.rcParams["mathtext.fontset"] = "stix"
plt.rcParams['axes.prop_cycle'] = (
    "cycler('linestyle', ['-', '--', ':', '-.', (0, (3, 1, 1, 1, 1, 1))]*2)+"
    "cycler('color', ['#1f77b4', '#ff7f0e', '#2ca02c', '#d62728', '#9467bd',"
    " '#8c564b', '#e377c2', '#7f7f7f', '#bcbd22', '#17becf'])"
)
plt.rcParams.update({'font.size': 8})

# Define observation styling
OBS_STYLES = {
    'calibrated': {
        'marker': 'o',
        'color': 'grey',
        'markersize': 6,
        'alpha': 0.7
    },
    'non_calibrated': {
        'marker': 's',
        'color': 'gray',
        'markersize': 4,
        'alpha': 0.4
    }
}


def create_comparison_plots(
        mod_obs_data: pd.DataFrame,
        variables: List[str],
        observation_data: pd.DataFrame,
        calibrated_vars: Optional[List[str]] = None,
        save: bool = False,
        figsize: Tuple[int, int] = (10, 6)
) -> None:
    """
    Create comparison plots between model results and observations.

    Args:
        mod_obs_data: DataFrame with model results and corresponding observations
        variables: List of variables to plot
        observation_data: DataFrame with observation data
        calibrated_vars: Calibrated variables (have different style than non-calibrated vars)
        save: Whether to save the plots
        figsize: Size of each plot
    """
    for var in variables:
        plt.figure(figsize=figsize)

        # Plot model results
        plt.plot(
            mod_obs_data.index,
            mod_obs_data[f'{var}_MOD'],
            label=f'{var}_model'
        )

        is_calibrated = calibrated_vars is not None and var in calibrated_vars

        # Plot all observations
        plt.scatter(
            observation_data.index,
            observation_data[var],
            color='red',
            label='Observations',
            s=6
        )

        # Plot used observations
        plt.scatter(
            mod_obs_data.index,
            mod_obs_data[f'{var}_OBS'],
            color='orange',
            label='Observations',
            s=3
        )

        plt.xlabel('Date')
        plt.legend()

        if save:
            plt.savefig(f'Figs/{var}_comparison.png')
        plt.close()


def prepare_model_obs_data(
        models: Union[Any, List[Any], pd.DataFrame, List[pd.DataFrame]],
        observations: Optional[Any] = None,
        daily_mean: bool = True
) -> Tuple[List[pd.DataFrame], Optional[pd.DataFrame], Optional[pd.DataFrame], List[str]]:
    """
    Prepare model and observation data for plotting.

    Args:
        models: Single model/DataFrame or list of models/DataFrames
        observations: Observation data object
        daily_mean: Whether to use daily means

    Returns:
        Tuple of (model_data_list, merged_data, full_obs_data, model_names)
    """
    # Flatten nested lists of models
    models = fns.flatten_simulation_list(models)

    # Extract DataFrames and names
    model_data_list = []
    model_names = []
    name_counts = {}

    for i, model in enumerate(models):
        if isinstance(model, pd.DataFrame):
            model_data = model.copy()
            name = f'Model {i + 1}'
        else:
            model_data = model.df.copy()
            name = getattr(model, 'name', f'Model {i + 1}')

            # Handle duplicate names by adding a counter
            if name in name_counts:
                name_counts[name] += 1
                name = f"{name} ({name_counts[name]})"
            else:
                name_counts[name] = 1

        if daily_mean and model_data.index.name != 'julian_day':
            model_data['julian_day'] = model_data.index.dayofyear
            model_data = model_data.groupby('julian_day').mean()

        model_data_list.append(model_data)
        model_names.append(f"{name} {len(model_names) + 1}" if name == 'Model' else name)

    if observations is None:
        return model_data_list, None, None, model_names

    # Prepare observation data
    obs_data = observations.df.copy()

    if daily_mean and obs_data.index.name != 'julian_day':
        obs_data['julian_day'] = obs_data.index.dayofyear
        obs_data = obs_data.groupby('julian_day').mean()

    # Merge with first model for the model period
    merged_data = pd.merge(
        model_data_list[0],
        obs_data,
        left_index=True,
        right_index=True,
        how='outer',
        suffixes=('_MOD', '_OBS')
    )

    return model_data_list, merged_data, obs_data, model_names


def plot_variable(
        ax: plt.Axes,
        model_data_list: List[pd.DataFrame],
        model_names: List[str],
        var_name: str,
        merged_data: Optional[pd.DataFrame] = None,
        full_obs_data: Optional[pd.DataFrame] = None,
        model_styles: Optional[List[Dict]] = None,
        obs_kwargs: Optional[Dict] = None,
        show_full_obs: bool = False,
        add_labels: bool = True
) -> None:
    """Plot a single variable with model results and optional observations."""
    # Default styles
    if model_styles is None:
        # model_styles = [{'color': f'C{i}'} for i in range(len(model_data_list))]
        colors = plt.rcParams['axes.prop_cycle'].by_key()['color']
        linestyles = ['-', '--', ':', '-.', (0, (3, 1, 1, 1, 1, 1))]
        model_styles = []
        for i in range(len(model_data_list)):
            model_styles.append({
                'color': colors[i % len(colors)],
                'linestyle': linestyles[i % len(linestyles)]
            })

    default_obs_kwargs = {
        'marker': 'o',
        'linestyle': 'None',
        's': 4,
        'alpha': 0.6
    }
    obs_kwargs = {**default_obs_kwargs, **(obs_kwargs or {})}

    # Plot each model
    for model_data, name, style in zip(model_data_list, model_names, model_styles):
        if var_name in model_data.columns:
            ax.plot(model_data.index, model_data[var_name],
                    label=name if add_labels else "_" + name, **style)

    # if show_full_obs and full_obs_data is not None and var_name in full_obs_data.columns:
    #     # Check if std data is available for error bars
    #     std_col = f"{var_name}_std"
    #     if std_col in full_obs_data.columns:
    #         # Use errorbar for observations with std
    #         ax.errorbar(
    #             full_obs_data.index,
    #             full_obs_data[var_name],
    #             yerr=full_obs_data[std_col],
    #             color='orange',
    #             label='All observations' if add_labels else "_All observations",
    #             fmt='o',  # marker style
    #             capsize=3,
    #             **{k: v for k, v in obs_kwargs.items() if k not in ['marker', 'linestyle']}
    #         )
    #     else:
    #         ax.scatter(
    #         full_obs_data.index,
    #         full_obs_data[var_name],
    #         color='orange',
    #         label='All observations' if add_labels else "_All observations",
    #         **obs_kwargs)

    if merged_data is not None and f'{var_name}_OBS' in merged_data.columns:
        # Check if std data is available for error bars
        std_col = f"{var_name}_std"
        if std_col in merged_data.columns:
            # Use errorbar for observations with std
            ax.errorbar(
                merged_data.index,
                merged_data[f'{var_name}_OBS'],
                yerr=merged_data[std_col],
                color='grey',
                label='Observations' if add_labels else "_Used observations",
                fmt='o',  # marker style
                capsize=3,
                **{k: v for k, v in obs_kwargs.items() if k not in ['marker', 'linestyle', 's']}
            )
        else:
            ax.scatter(
            merged_data.index,
            merged_data[f'{var_name}_OBS'],
            color='red',
            label='Observations' if add_labels else "_Used observations",
            **{**obs_kwargs, 's': 6}
            )

    # Format labels and title
    var_info = varinfos.doutput.get(var_name.lstrip('m'), {})
    clean_name = var_info.get('cleanname', var_name)
    units = var_info.get('munits' if var_name.startswith('m') else 'units', '')
    long_name = var_info.get('longname', var_name)

    ax.set_ylabel(f'{fns.cleantext(clean_name)} [{fns.cleantext(units)}]')
    ax.set_title(fns.cleantext(long_name))


def plot_results(
        models: Union[Any, List[Any]],
        variables: List[str],
        observations: Optional[Any] = observations.Obs(station='MOW1_202503'),
        calibrated_vars: Optional[List[str]] = None,
        daily_mean: bool = True,
        show_full_obs: bool = False,
        ncols: int = 2,
        figsize: Optional[Tuple[int, int]] = None,
        model_styles: Optional[List[Dict]] = None,
        subplot_labels: bool = True,
        label_position: str = 'top_left',
        save: bool = False,
        filename: str = None,
        fnametimestamp: bool = True,
        **plot_kwargs
) -> Tuple[plt.Figure, np.ndarray]:
    """
    Create comprehensive plots of model results with optional observations.

    Args:
        models: Single model or list of models
        variables: List of variables to plot
        observations: Optional observation data
        calibrated_vars: Calibrated variables (have different style than non-calibrated vars)
        daily_mean: Whether to use daily means
        show_full_obs: Whether to show full observation range
        ncols: Number of columns in subplot grid
        figsize: Figure size (default: auto-calculated)
        model_styles: List of style dictionaries for each model
        subplot_labels: Whether to add subplot labels (a, b, c, etc.)
        label_position: Position for subplot labels
        save: Whether to save the figure
        filename: Filename for saved figure
        **plot_kwargs: Additional plotting parameters

    Returns:
        Figure and axes array
    """
    # Prepare data
    # with pd.option_context('display.max_rows', None, 'display.max_columns', None):
    #     print(models[0].df['Phy_source_PP.C'])
    model_data_list, merged_data, full_obs_data, model_names = prepare_model_obs_data(
        models, observations, daily_mean
    )

    # Calculate grid dimensions
    nrows = (len(variables) + ncols - 1) // ncols
    if figsize is None:
        figsize = (5 * ncols, 4 * nrows)

    # Create figure and axes
    fig, axes = plt.subplots(nrows, ncols, figsize=figsize, sharex=True)
    if nrows == 1 and ncols == 1:
        axes = np.array([axes])
    axes = axes.flatten()

    # Plot each variable
    for i, var in enumerate(variables):
        if i < len(axes):
            plot_variable(
                axes[i],
                model_data_list,
                model_names,
                var,
                merged_data,
                full_obs_data,
                model_styles,
                show_full_obs=show_full_obs,
                add_labels=(i == 0),  # Only add labels on the first subplot
                **plot_kwargs
            )

            # Format x-axis
            axes[i].xaxis.set_major_formatter(mdates.DateFormatter('%d/%m'))
            for label in axes[i].get_xticklabels():
                label.set_rotation(45)

            # Add subplot label if requested
            if subplot_labels:
                add_subplot_label(axes[i], i, position=label_position)
        else:
            axes[i].set_visible(False)

    # Add global legend if needed
    if plot_kwargs.get('add_legend', True):
        handles, labels = [], []
        # Collect unique handles and labels from all subplots
        for ax in axes:
            h, l = ax.get_legend_handles_labels()
            for handle, label in zip(h, l):
                if label not in labels:  # Only add unique labels
                    handles.append(handle)
                    labels.append(label)

        # Create a single legend for the figure
        fig.legend(
            handles,
            labels,
            loc='center right',
            bbox_to_anchor=(0.98, 0.5),
            fontsize=plot_kwargs.get('legend_fontsize', 8)
        )
    # if plot_kwargs.get('add_legend', True):
    #     handles, labels = axes[0].get_legend_handles_labels()
    #     fig.legend(
    #         handles,
    #         labels,
    #         loc='center right',
    #         bbox_to_anchor=(0.98, 0.5),
    #         fontsize=plot_kwargs.get('legend_fontsize', 8)
    #     )

    # plt.tight_layout()

    # print(save, filename, os.getcwd())
    if save:
        timestamp = datetime.now().strftime('%Y%m%d_%H%M%S_')
        if filename:
            fname = f"{filename}_{timestamp}.png" if fnametimestamp else filename
        else:
            fname = f"{timestamp}_model_results.png"
        plt.savefig(os.path.join(FIGURE_PATH, fname), dpi=300, bbox_inches='tight')

    return fig, axes


# Specialized plotting functions
def plot_nutrients(model, observations=None, **kwargs):
    """Plot nutrient concentrations."""
    return plot_results(model, vars_to_plot.nutvars, observations, **kwargs)


def plot_stoichiometry(model, observations=None, **kwargs):
    """Plot stoichiometric ratios."""
    return plot_results(model, vars_to_plot.stoichioPhy, observations, **kwargs)


def plot_biomass(model, observations=None, **kwargs):
    """Plot biomass variables."""
    return plot_results(model, vars_to_plot.phyvars, observations, **kwargs)


def plot_sinks_sources(
        models: Union[Any, List[Any]],
        sources: List[str],
        sinks: List[str],
        observations: Optional[Any] = None,
        daily_mean: bool = True,
        increase_resolution_factor: int = 2,
        figsize: Optional[Tuple[float, float]] = None,
        default_subplot_size: Tuple[float, float] = (3.6, 5.7),
        auto_adjust_figsize: bool = True,
        maxrows: int = 3,
        legend_loc: int = 0,
        legend_fontsize: int = 6,
        subplot_labels: bool = True,
        label_position: str = 'top_left',
        save: bool = False,
        filename: str = 'Sources_vs_Sinks',
        fnametimestamp: bool = False,
        **kwargs
) -> Tuple[plt.Figure, List[pd.DataFrame]]:
    """
    Plot sources and sinks as filled areas using fill_between, with a net balance line.

    Args:
        models: Single model or list of models
        sources: List of column names to be plotted as sources (positive values)
        sinks: List of column names to be plotted as sinks (negative values)
        observations: Optional observation data
        daily_mean: Whether to use daily means
        increase_resolution_factor: Factor to increase resolution of the datetime index
        figsize: Custom figure size (if None, calculated based on default_subplot_size)
        default_subplot_size: Default size for a single subplot when auto-calculating figsize
        auto_adjust_figsize: Whether to automatically adjust figsize based on grid dimensions
        maxrows: Maximum number of rows in the subplot grid
        legend_loc: Legend location
        legend_fontsize: Legend font size
        subplot_labels: Whether to add subplot labels (a, b, c, etc.)
        label_position: Position for subplot labels
        save: Whether to save the figure
        filename: Name for saved figure
        **kwargs: Additional plotting parameters

    Returns:
        Tuple of (figure, list of high-resolution DataFrames)
    """
    # Prepare model data
    model_data_list, _, _, model_names = prepare_model_obs_data(
        models, observations, daily_mean
    )

    # Create subplots
    # Calculate optimal grid dimensions
    num_models = len(model_data_list)
    if num_models <= maxrows:
        # If we have fewer models than maxrows, use a single column
        nrows, ncols = num_models, 1
    else:
        # Otherwise calculate optimal columns and rows
        ncols = (num_models + maxrows - 1) // maxrows  # Ceiling division
        # Recalculate rows to use exactly what we need
        nrows = (num_models + ncols - 1) // ncols
        nrows = min(nrows, maxrows)  # Ensure we don't exceed maxrows
        # If we have too few models for the last row, recalculate columns
        if nrows * ncols - num_models >= ncols:
            ncols = (num_models + nrows - 1) // nrows

        # Determine figure size
    if figsize is None or auto_adjust_figsize:
        # Calculate figsize based on grid dimensions
        used_figsize = (default_subplot_size[0] * ncols, default_subplot_size[1] * nrows)
    else:
        # Use user-provided figsize
        used_figsize = figsize

    # Create subplots
    fig, axes = plt.subplots(nrows, ncols, figsize=used_figsize, sharex=True)

    # Flatten axes for easy iteration
    flat_axes = axes.flatten() if num_models > 1 else [axes]

    # Process each DataFrame
    df_high_res_list = []
    for i, (df, ax, model_name) in enumerate(zip(model_data_list, flat_axes, model_names)):
        # Validate input columns
        available_cols = set(df.columns)
        missing_sources = [col for col in sources if col not in available_cols]
        missing_sinks = [col for col in sinks if col not in available_cols]

        if missing_sources or missing_sinks:
            print(f"Warning for {model_name}: Missing columns:")
            if missing_sources:
                print(f"  Sources: {missing_sources}")
            if missing_sinks:
                print(f"  Sinks: {missing_sinks}")

        # Use only available columns
        valid_sources = [col for col in sources if col in available_cols]
        valid_sinks = [col for col in sinks if col in available_cols]

        if not valid_sources or not valid_sinks:
            print(f"Error: No valid sources or sinks for {model_name}. Skipping plot.")
            continue

        # Create high-resolution index for smoother visualization
        if daily_mean:
            # For julian day indices (daily_mean=True)
            min_day = df.index.min()
            max_day = df.index.max()
            new_index = np.linspace(min_day, max_day,
                                    num=len(df.index) * increase_resolution_factor)
            df_high_res = pd.DataFrame(index=new_index).join(
                df[valid_sources + valid_sinks].astype(float),
                how='outer').interpolate(method='linear')
        else:
            # For datetime indices (daily_mean=False)
            new_index = pd.date_range(
                start=df.index.min(),
                end=df.index.max(),
                periods=len(df.index) * increase_resolution_factor
            )
            df_high_res = pd.DataFrame(index=new_index).join(
                df[valid_sources + valid_sinks].astype(float),
                how='outer').interpolate(method='time')

        df_high_res_list.append(df_high_res)

        # Calculate cumulative sums
        cumulative_sources = df_high_res[valid_sources].cumsum(axis=1)
        cumulative_sinks = df_high_res[valid_sinks].cumsum(axis=1)

        # Calculate net balance
        netbalance = cumulative_sources.iloc[:, -1] - cumulative_sinks.iloc[:, -1]
        df_high_res['netbalance'] = netbalance

        # Plot sources (stacked positive values)
        for j, source in enumerate(valid_sources):
            # with pd.option_context('display.max_rows', None, 'display.max_columns', None):
            #     print(cumulative_sources[source])

            if j == 0:
                ax.fill_between(
                    df_high_res.index,
                    0,
                    cumulative_sources[source],
                    label=source,
                    alpha=0.7
                )
            else:
                ax.fill_between(
                    df_high_res.index,
                    cumulative_sources[valid_sources[j - 1]],
                    cumulative_sources[source],
                    label=source,
                    alpha=0.7
                )

        # Plot sinks (stacked negative values)
        for j, sink in enumerate(valid_sinks):
            if j == 0:
                ax.fill_between(
                    df_high_res.index,
                    0,
                    -cumulative_sinks[sink],
                    label=sink,
                    alpha=0.7
                )
            else:
                ax.fill_between(
                    df_high_res.index,
                    -cumulative_sinks[valid_sinks[j - 1]],
                    -cumulative_sinks[sink],
                    label=sink,
                    alpha=0.7
                )

        # Plot net balance line
        ax.plot(
            df_high_res.index,
            netbalance.where(netbalance > 0),
            color='black',
            linewidth=1.5,
            label='Positive net growth'
        )
        ax.plot(
            df_high_res.index,
            netbalance.where(netbalance < 0),
            color='black',
            linewidth=1.5,
            linestyle='--',
            label='Negative net growth'
        )

        # Format axes
        ax.xaxis.set_major_formatter(mdates.DateFormatter('%d/%m'))
        ax.xaxis.set_major_locator(mdates.AutoDateLocator())
        plt.setp(ax.get_xticklabels(), rotation=45, ha='right')

        # Add labels
        if model_name:
            ax.set_title(model_name)
        ax.set_ylabel(fns.cleantext('mmolC') + ' ' + fns.cleantext('m^{-3}') + ' ' + fns.cleantext('d^{-1}'))

        # Add legend only to first subplot
        if i == 0:
            ax.legend(loc=legend_loc, fontsize=legend_fontsize)

        # Add subplot label if requested
        if subplot_labels:
            add_subplot_label(ax, i, position=label_position)

            continue
    plt.tight_layout()

    # Save figure if requested
    if save:
        timestamp = datetime.now().strftime('%Y%m%d_%H%M%S_')
        fname = f"{filename}_{timestamp}.png" if fnametimestamp else filename
        save_figure(fig, figname=fname)

    return fig, df_high_res_list


# Wrapper function for simplified budget plotting
def plot_budget(
        models: Union[Any, List[Any]],
        budget: Dict[str, List[str]],
        **kwargs
) -> Tuple[plt.Figure, List[pd.DataFrame]]:
    """
    Simplified wrapper for plot_sinks_sources that takes a single budget dictionary.

    Args:
        models: Single model or list of models
        budget: Dictionary with 'sources' and 'sinks' keys
        **kwargs: Additional arguments for plot_sinks_sources

    Returns:
        Result from plot_sinks_sources
    """
    return plot_sinks_sources(
        models=models,
        sources=budget['sources'],
        sinks=budget['sinks'],
        **kwargs
    )


def add_subplot_label(ax: plt.Axes,
                      index: int,
                      position: str = 'top_left',
                      fontsize: int = 10) -> None:
    """Add letter labels (a, b, c, etc.) to subplots."""
    positions = {
        'top_left': {'x': 0.02, 'y': 0.98, 'ha': 'left', 'va': 'top'},
        'top_right': {'x': 0.98, 'y': 0.98, 'ha': 'right', 'va': 'top'},
        'bottom_left': {'x': 0.02, 'y': 0.02, 'ha': 'left', 'va': 'bottom'},
        'bottom_right': {'x': 0.98, 'y': 0.02, 'ha': 'right', 'va': 'bottom'}
    }
    pos = positions.get(position, positions['top_left'])
    letter = chr(97 + index)
    ax.text(pos['x'], pos['y'], f'{letter}', transform=ax.transAxes,
            ha=pos['ha'], va=pos['va'], fontsize=fontsize)


def plot_optimization_evolution(df: pd.DataFrame,
                                costname: str = 'cost',
                                generationname: str = 'generation',
                                alpha: float = 0.2,
                                savefig: bool = False,
                                rawcost: bool = False,
                                name: Optional[str] = None,
                                ax: Optional[plt.Axes] = None) -> plt.Axes:
    """
    Plot optimization cost evolution.

    Args:
        df: Optimization results DataFrame
        costname: Name of cost column
        generationname: Name of generation column
        alpha: Scatter plot transparency
        savefig: Whether to save figure
        rawcost: Whether to plot raw cost (including bad scores)
        name: Optimization name for saving
        ax: Optional axes to plot on
    """
    if ax is None:
        _, ax = plt.subplots()

    cost_col = costname + rawcost * '_raw'

    # Plot all points
    ax.scatter(df[generationname], df[cost_col], alpha=alpha)

    # Highlight best point
    max_cost_idx = df[costname].idxmax()
    ax.plot(df[generationname][max_cost_idx],
            df[cost_col][max_cost_idx],
            'ro')
    ax.text(df[generationname][max_cost_idx],
            df[cost_col][max_cost_idx],
            f'{df[generationname][max_cost_idx]}',
            color='red')

    ax.set_xlabel('Optimization generation')
    ax.set_ylabel('Cost function (score)')

    if savefig and name:
        fig_base_path = os.path.join(FIGURE_PATH, name)
        plt.savefig(f'{fig_base_path}_opt_evol{rawcost * "_raw"}.png')

    return ax


def plot_parameter_vs_cost(df: pd.DataFrame,
                           param: str,
                           costname: str = 'cost',
                           alpha: float = 0.2,
                           rawcost: bool = False,
                           ax: Optional[plt.Axes] = None) -> plt.Axes:
    """
    Plot parameter values against optimization cost.

    Args:
        df: Optimization results DataFrame
        param: Parameter name to plot
        costname: Name of cost column
        alpha: Scatter plot transparency
        rawcost: Whether to plot raw cost
        ax: Optional axes to plot on
    """
    if ax is None:
        fig, ax = plt.subplots()
    elif not isinstance(ax, plt.Axes):
        raise TypeError("ax must be a matplotlib Axes object")

    cost_col = costname + rawcost * '_raw'

    # Main scatter plot
    ax.scatter(df[param], df[cost_col], c='#1f77b4', alpha=alpha)

    # Get parameter info from reference values
    param_info = varinfos.ref_values[param]
    complete_name = param_info['complete_name']
    symbol = param_info.get('symbol', '')
    reference_value = param_info['reference_value']

    # Set title
    ax.set_title(fns.cleantext(symbol) if symbol else complete_name)

    # Labels
    ax.set_xlabel(param)
    ax.set_ylabel(cost_col)

    # Highlight best point
    max_cost_idx = df[costname].idxmax()
    best_value = df[param][max_cost_idx]
    ax.plot(best_value, df[cost_col][max_cost_idx], 'ro')

    # Add value labels
    rounded_value = f"{best_value:.3g}"
    ax.text(best_value, df[cost_col][max_cost_idx],
            rounded_value, color='red')

    # Add reference line and value
    ax.axvline(x=reference_value, color='blue', linestyle='--')
    ax.text(reference_value, ax.get_ylim()[0], f'{reference_value}',
            color='blue', ha='center', va='bottom',
            bbox=dict(facecolor='white', alpha=0.5, edgecolor='none'))

    return ax


def plot_optimization_summary(df: pd.DataFrame,
                              parameters: List[str],
                              costname: str = 'cost',
                              generationname: str = 'generation',
                              ncols: int = 3,
                              figsize: tuple = (10, 10),
                              alpha: float = 0.2,
                              savefig: bool = False,
                              rawcost: bool = False,
                              name: Optional[str] = None,
                              dateinname: bool = False) -> plt.Figure:
    """
    Create comprehensive optimization summary plots.
    """
    nrows = int(np.ceil(len(parameters) / ncols))
    fig, axs = plt.subplots(nrows, ncols, figsize=figsize)
    if nrows == 1 and ncols == 1:
        axs = [axs]
    else:
        axs = axs.flatten()

    # Plot each parameter
    for i, param in enumerate(parameters):
        if i < len(parameters):
            plot_parameter_vs_cost(
                df, param,
                costname=costname,
                alpha=alpha,
                rawcost=rawcost,
                ax=axs[i]
            )
        else:
            axs[i].set_visible(False)

    plt.tight_layout()

    if savefig:
        datestr = datetime.now().strftime('%Y%m%d_') if dateinname else ''
        fig_base_path = os.path.join(FIGURE_PATH, f'{datestr}{name}')
        plt.savefig(f'{fig_base_path}_pars_optim{rawcost * "_raw"}.png')

    return fig


def create_parameter_table(df: pd.DataFrame,
                           parameters: List[tuple],
                           costname: str = 'cost',
                           fontsize: int = 12,
                           figsize: tuple = (12, 7)) -> plt.Figure:
    """
    Create parameter summary table figure.

    Args:
        df: Optimization results DataFrame
        parameters: List of (param_name, min_val, max_val) tuples
        costname: Name of cost column
        fontsize: Table font size
        figsize: Figure size
    """
    # Prepare pars_info
    pars_info = []
    for key, min_val, max_val in parameters:
        param_info = varinfos.ref_values[key]
        pars_info.append({
            "Name": param_info['complete_name'],
            "Symbol": fns.cleantext(param_info.get('symbol', '')),
            "Ref. value": f"{param_info['reference_value']:.3g}",
            "Units": fns.cleantext(param_info.get('units', '')),
            "Min. value": f"{min_val:.3g}",
            "Max. value": f"{max_val:.3g}",
            "Calibrated value": f"{df[key][df[costname].idxmax()]:.3g}"
        })

    # Create table figure
    fig = plt.figure(figsize=figsize)
    ax = fig.add_axes([0.01, 0.01, 0.98, 0.98])
    ax.axis('tight')
    ax.axis('off')

    tab_df = pd.DataFrame(pars_info)
    table = ax.table(
        cellText=tab_df.values,
        colLabels=tab_df.columns,
        loc='center',
        cellLoc='right',
        rowLoc='right',
        colLoc='center',
        bbox=(0.0, 0.0, 1., 1.)
    )

    # Style table
    table.auto_set_font_size(False)
    table.set_fontsize(fontsize)
    table.auto_set_column_width(col=list(range(len(tab_df.columns))))

    # Color header
    for i in range(len(tab_df.columns)):
        table[(0, i)].set_facecolor('#d6d6d6')

    return fig


def save_figure(fig: plt.Figure,
                savetime: bool = False,
                figsdir: str = os.path.join(FIGURE_PATH, ''),
                figname: str = '',
                figsdpi: int = 200) -> None:
    """Save figure with optional timestamp."""
    timestamp = datetime.now().strftime('%Y%m%d-%H%M%S_' if savetime else '%Y%m%d_')
    fig.savefig(f"{figsdir}{timestamp}{figname}", dpi=figsdpi)<|MERGE_RESOLUTION|>--- conflicted
+++ resolved
@@ -12,10 +12,12 @@
 from typing import Union, List, Dict, Optional, Tuple, Any
 
 from . import functions as fns
-<<<<<<< HEAD
-from src.Config_model import varinfos
-
-FIGURE_PATH = os.path.join(os.getcwd(), 'Figs')
+from src.config_model import varinfos
+from src.config_model import vars_to_plot
+from src.config_system import path_config as path_cfg
+from src.utils import observations
+
+FIGURE_PATH = path_cfg.FIGURE_PATH
 
 # Pre-defined variable groups for common plotting scenarios
 phy_nuts = ['Phy_C', 'Phy_Chl', 'NO3_concentration', 'NH4_concentration', 'DIN_concentration',
@@ -24,19 +26,17 @@
                       'NO3_concentration', 'NH4_concentration', 'DIN_concentration', 'Macroflocs_diam', "Macroflocs_numconc",
                       'DIP_concentration', 'DSi_concentration', "Macroflocs_settling_vel", "Micro_in_Macro_numconc",
                       'SPMC']
-auria_metric = ['TEPC_C', 'BacF_C', 'BacA_C', 'Phy_Chl', "DOCS_C", "DOCL_C", "C_part_tot", "Phy_C"]
-
-phy_TEP_lim_sink = [ 'Phy_mmDSi','Phy_mmNH4', 'Phy_mmNO3', 'Phy_mmDIP', "Phy_lim_I",   "TEP_to_PhyC_ratio"]
+
+phy_TEP_lim_sink = ['Phy_C', 'Phy_Chl', 'TEPC_C', 'Phy_mmDSi',
+                    'Phy_mmNH4', 'Phy_mmNO3', 'Phy_mmDIP', "Phy_limNUT",
+                    "Phy_lim_I", 'Phy_sink_lysis.C', 'Phy_sink_mortality.C', 'Phy_sink_exudation.C',
+                    'Phy_sink_respiration.C','Phy_sink_aggregation.C', "TEP_to_PhyC_ratio", "Phy_source_PP.C"]
 
 
 phy_PPsource_decomp = ['Phy_limNUT', 'Phy_limT', 'Phy_limI', ]
 phy_C_SMS = ['Phy_source_PP.C',
              'Phy_sink_respiration.C', 'Phy_sink_exudation.C', 'Phy_sink_aggregation.C',
              'Phy_sink_ingestion.C', 'Phy_sink_lysis.C', 'Phy_sink_mortality.C' ]
-
-nut_tot = ["Si_tot", "P_tot", "N_tot", "C_tot"]
-Si_metric = ["Si_tot", "DSi_concentration", "Phy_Si", "Phy_QSi", "DSi_sinks", "Phy_mmDSi", "Phy_limQUOTA.Si"]
-
 phyDOM = ['Phy_C', 'DOCS_C', 'TEPC_C', 'DOCL_C']
 nutvars = ['NO3_concentration', 'NH4_concentration',
            'DIP_concentration', 'DSi_concentration']
@@ -104,14 +104,7 @@
               'DOCS_sink_breakdown.C', 'DOCS_sink_aggregation.C']
 }
 
-=======
-from src.config_model import varinfos
-from src.config_model import vars_to_plot
-from src.config_system import path_config as path_cfg
-from src.utils import observations
->>>>>>> ee5aa043
-
-FIGURE_PATH = path_cfg.FIGURE_PATH
+
 
 # General plotting setup
 plt.rcParams["font.family"] = "Times New Roman"
