"""
Plotting utilities for BGC model results.
Handles both single and multiple simulation visualizations.
"""
import os

import matplotlib.pyplot as plt
import matplotlib.dates as mdates
from datetime import datetime
import numpy as np
import pandas as pd
from typing import Union, List, Dict, Optional, Tuple, Any

from . import functions as fns
from src.Config_model import varinfos

FIGURE_PATH = os.path.join(os.getcwd(), 'Figs')

# Pre-defined variable groups for common plotting scenarios
phy_nuts = ['Phy_C', 'Phy_Chl', 'NO3_concentration', 'NH4_concentration', 'DIN_concentration',
            'DIP_concentration', 'DSi_concentration']
phy_nuts_TEP_flocs = ['Phy_C', 'Phy_Chl', 'TEPC_C', "Microflocs_numconc",
                      'NO3_concentration', 'NH4_concentration', 'DIN_concentration', 'Macroflocs_diam', "Macroflocs_numconc",
                      'DIP_concentration', 'DSi_concentration', "Macroflocs_settling_vel", "Micro_in_Macro_numconc",
                      'SPMC']

phy_TEP_lim_sink = ['Phy_C', 'Phy_Chl', 'TEPC_C', 'Phy_mmDSi',
                    'Phy_mmNH4', 'Phy_mmNO3', 'Phy_mmDIP', "Phy_limNUT",
                    "Phy_lim_I", 'Phy_sink_lysis.C', 'Phy_sink_mortality.C', 'Phy_sink_exudation.C',
                    'Phy_sink_respiration.C','Phy_sink_aggregation.C', "TEP_to_PhyC_ratio", "Phy_source_PP.C"]


phy_PPsource_decomp = ['Phy_limNUT', 'Phy_limT', 'Phy_limI', ]
phy_C_SMS = ['Phy_source_PP.C',
             'Phy_sink_respiration.C', 'Phy_sink_exudation.C', 'Phy_sink_aggregation.C',
             'Phy_sink_ingestion.C', 'Phy_sink_lysis.C', 'Phy_sink_mortality.C' ]
phyDOM = ['Phy_C', 'DOCS_C', 'TEPC_C', 'DOCL_C']
nutvars = ['NO3_concentration', 'NH4_concentration',
           'DIP_concentration', 'DSi_concentration']
domvars = ['DOCS_C', 'DOCS_N', 'DOCS_P', 'DOCL_C',
           'DOCL_N', 'DOCL_P', 'TEPC_C', 'TEPC_N', 'TEPC_P']
detvars = ['DetS_C', 'DetS_N', 'DetS_P',
           'DetL_C', 'DetL_N', 'DetL_P']
hetvars = ['BacF_C', 'BacF_N', 'BacF_P',
           'BacA_C', 'BacA_N', 'BacA_P',
           'HF_C', 'HF_N', 'HF_P',
           'Cil_C', 'Cil_N', 'Cil_P']
QNvars = ['QN', 'BacA_QN', 'BacF_QN', 'HF_QN', 'Cil_QN']
stoichioPhy = ['Phy_QN', 'Phy_QP', 'Phy_QSi', 'CN', 'CP', 'CSi',
               'thetaC', 'CChl', 'thetaN']
phyvars = ['Phy_C', 'Phy_Chl', 'Phy_N', 'Phy_P', 'Phy_Si']
flocsvar = ["Microflocs_numconc", "Macroflocs_numconc",
            "Micro_in_Macro_numconc", 'Floc_diam']
flocsvar2 = ["Microflocs_numconc", "Macroflocs_numconc", "Micro_in_Macro_numconc",
             "Macroflocs_diam", 'Floc_diam',
             "Macroflocs_settling_vel", "Microflocs_TOT",
             "Microflocs_massconcentration", "Micro_in_Macro_massconcentration",
             'SPMC']
flocsvar3 = ["Microflocs_numconc", "Macroflocs_numconc", "Micro_in_Macro_numconc",
             # 'Floc_diam',
             "Macroflocs_diam", "Micro_in_Macro_concentration",
             "Macroflocs_concentration", "Microflocs_concentration",
             "Macroflocs_settling_vel",
             'Macroflocs_ppsource', 'Macroflocs_ffloss',
             'Macroflocs_breaksource', 'Macroflocs_settling_loss',
             "Macroflocs_massconcentration", "Microflocs_massconcentration",
             'SPMC']

flocs_tep_comprehensive = [
    "TEPC_C", "Macroflocs_diam", "Macroflocs_settling_vel", "Macroflocs_fyflocstrength",
    "Macroflocs_alpha_FF", "Microflocs_numconc", "Microflocs_massconcentration", "SPMC",
    "Macroflocs_alpha_PF", "Macroflocs_numconc", "Macroflocs_massconcentration", "SPMC", #, "Microflocs_TOT",
    "Macroflocs_alpha_PP", "Micro_in_Macro_numconc", "Micro_in_Macro_massconcentration", "Macroflocs_Ncnum"

    # "Macroflocs_volconcentration",


]

flocsrelatedvars = ["Phy_C", "TEPC_C",
                    "Microflocs_numconc", "Macroflocs_numconc",
                    "Micro_in_Macro_numconc", 'Floc_diam']
phyTEPflocs = ['Phy_C', 'TEPC_C', 'Macroflocs_numconc', 'Floc_diam']

phy_C_budget = {
    'sources': ['Phy_source_PP.C'],
    'sinks': ['Phy_sink_respiration.C', 'Phy_sink_exudation.C', 'Phy_sink_aggregation.C',
              'Phy_sink_ingestion.C', 'Phy_sink_lysis.C', 'Phy_sink_mortality.C']
}

bac_C_budget = {
    'sources': ['BacF_source_ing_C_assimilated'],
    'sinks': ['BacF_sink_respiration.C', 'BacF_sink_lysis.C',
              'BacF_sink_mortality.C', 'BacF_sink_ingestion.C']
}

dom_C_budget = {
    'sources': ['DOCS_source_exudation.C', 'DOCS_source_breakdown.C',
                'DOCS_source_aggregation.C', 'DOCS_source_sloppy_feeding.C'],
    'sinks': ['DOCS_sink_ingestion.C', 'DOCS_sink_remineralization.C',
              'DOCS_sink_breakdown.C', 'DOCS_sink_aggregation.C']
}



# General plotting setup
plt.rcParams["font.family"] = "Times New Roman"
plt.rcParams["mathtext.fontset"] = "stix"
plt.rcParams['axes.prop_cycle'] = (
    "cycler('linestyle', ['-', '--', ':', '-.', (0, (3, 1, 1, 1, 1, 1))]*2)+"
    "cycler('color', ['#1f77b4', '#ff7f0e', '#2ca02c', '#d62728', '#9467bd',"
    " '#8c564b', '#e377c2', '#7f7f7f', '#bcbd22', '#17becf'])"
)
plt.rcParams.update({'font.size': 8})


# Define observation styling
OBS_STYLES = {
    'calibrated': {
        'marker': 'o',
        'color': 'red',
        'markersize': 6,
        'alpha': 0.7
    },
    'non_calibrated': {
        'marker': 's',
        'color': 'gray',
        'markersize': 4,
        'alpha': 0.4
    }
}


def create_comparison_plots(
        mod_obs_data: pd.DataFrame,
        variables: List[str],
        observation_data: pd.DataFrame,
        calibrated_vars: Optional[List[str]] = None,
        save: bool = False,
        figsize: Tuple[int, int] = (10, 6)
) -> None:
    """
    Create comparison plots between model results and Observations.

    Args:
        mod_obs_data: DataFrame with model results and corresponding Observations
        variables: List of variables to plot
        observation_data: DataFrame with observation data
        calibrated_vars: Calibrated variables (have different style than non-calibrated vars)
        save: Whether to save the plots
        figsize: Size of each plot
    """
    for var in variables:
        plt.figure(figsize=figsize)

        # Plot model results
        plt.plot(
            mod_obs_data.index,
            mod_obs_data[f'{var}_MOD'],
            label=f'{var}_model'
        )

        is_calibrated = calibrated_vars is not None and var in calibrated_vars

        # Plot all Observations
        plt.scatter(
            observation_data.index,
            observation_data[var],
            color='red',
            label='Observations',
            s=6
        )

        # Plot used Observations
        plt.scatter(
            mod_obs_data.index,
            mod_obs_data[f'{var}_OBS'],
            color='orange',
            label='Used Observations',
            s=3
        )

        plt.xlabel('Date')
        plt.legend()

        if save:
            plt.savefig(f'Figs/{var}_comparison.png')
        plt.close()

def prepare_model_obs_data(
        models: Union[Any, List[Any], pd.DataFrame, List[pd.DataFrame]],
        observations: Optional[Any] = None,
        climatology: bool = True
) -> Tuple[List[pd.DataFrame], Optional[pd.DataFrame], Optional[pd.DataFrame], List[str]]:

    """
    Prepare model and observation data for plotting.

    Args:
        models: Single model/DataFrame or list of models/DataFrames
        observations: Observation data object
        climatology: Whether to use climatological means

    Returns:
        Tuple of (model_data_list, merged_data, full_obs_data, model_names)
    """
    # Flatten nested lists of models
    models = fns.flatten_simulation_list(models)

    # Extract DataFrames and names
    model_data_list = []
    model_names = []
    name_counts = {}

    for i, model in enumerate(models):
        if isinstance(model, pd.DataFrame):
            model_data = model.copy()
            name = f'Model {i+1}'
        else:
            model_data = model.df.copy()
            name = getattr(model, 'name', f'Model {i+1}')

            # Handle duplicate names by adding a counter
            if name in name_counts:
                name_counts[name] += 1
                name = f"{name} ({name_counts[name]})"
            else:
                name_counts[name] = 1


        if climatology and model_data.index.name != 'julian_day':
            model_data['julian_day'] = model_data.index.dayofyear
            model_data = model_data.groupby('julian_day').mean()

        model_data_list.append(model_data)
        model_names.append(f"{name} {len(model_names) + 1}" if name == 'Model' else name)

    if observations is None:
        return model_data_list, None, None, model_names

    # Prepare observation data
    obs_data = observations.df.copy()
    if climatology and obs_data.index.name != 'julian_day':
        obs_data['julian_day'] = obs_data.index.dayofyear
        obs_data = obs_data.groupby('julian_day').mean()

    # Merge with first model for the model period
    merged_data = pd.merge(
        model_data_list[0],
        obs_data,
        left_index=True,
        right_index=True,
        how='left',
        suffixes=('_MOD', '_OBS')
    )

    return model_data_list, merged_data, obs_data, model_names


def plot_variable(
        ax: plt.Axes,
        model_data_list: List[pd.DataFrame],
        model_names: List[str],
        var_name: str,
        merged_data: Optional[pd.DataFrame] = None,
        full_obs_data: Optional[pd.DataFrame] = None,
        model_styles: Optional[List[Dict]] = None,
        obs_kwargs: Optional[Dict] = None,
        show_full_obs: bool = False,
        add_labels: bool = True
) -> None:
    """Plot a single variable with model results and optional Observations."""
    # Default styles
    if model_styles is None:
        # model_styles = [{'color': f'C{i}'} for i in range(len(model_data_list))]
        colors = plt.rcParams['axes.prop_cycle'].by_key()['color']
        linestyles = ['-', '--', ':', '-.', (0, (3, 1, 1, 1, 1, 1))]
        model_styles = []
        for i in range(len(model_data_list)):
            model_styles.append({
                'color': colors[i % len(colors)],
                'linestyle': linestyles[i % len(linestyles)]
            })

    default_obs_kwargs = {
        'marker': 'o',
        'linestyle': 'None',
        's': 4,
        'alpha': 0.6
    }
    obs_kwargs = {**default_obs_kwargs, **(obs_kwargs or {})}

    # Plot each model
    for model_data, name, style in zip(model_data_list, model_names, model_styles):
        if var_name in model_data.columns:
            ax.plot(model_data.index, model_data[var_name],
                    label=name if add_labels else "_" + name, **style)

    # Plot Observations if available
    if show_full_obs and full_obs_data is not None and var_name in full_obs_data.columns:
        ax.scatter(
            full_obs_data.index,
            full_obs_data[var_name],
            color='orange',
<<<<<<< HEAD
            label='All Observations',
=======
            label='All observations' if add_labels else "_All observations",
>>>>>>> 7086a1fb
            **obs_kwargs
        )

    if merged_data is not None and f'{var_name}_OBS' in merged_data.columns:
        ax.scatter(
            merged_data.index,
            merged_data[f'{var_name}_OBS'],
            color='red',
<<<<<<< HEAD
            label='Used Observations',
=======
            label='Used observations' if add_labels else "_Used observations",
>>>>>>> 7086a1fb
            **{**obs_kwargs, 's': 6}
        )

    # Format labels and title
    var_info = varinfos.doutput.get(var_name.lstrip('m'), {})
    clean_name = var_info.get('cleanname', var_name)
    units = var_info.get('munits' if var_name.startswith('m') else 'units', '')
    long_name = var_info.get('longname', var_name)

    ax.set_ylabel(f'{fns.cleantext(clean_name)} [{fns.cleantext(units)}]')
    ax.set_title(fns.cleantext(long_name))


def plot_results(
        models: Union[Any, List[Any]],
        variables: List[str],
        observations: Optional[Any] = None,
        calibrated_vars: Optional[List[str]] = None,
        climatology: bool = True,
        show_full_obs: bool = False,
        ncols: int = 2,
        figsize: Optional[Tuple[int, int]] = None,
        model_styles: Optional[List[Dict]] = None,
        subplot_labels: bool = True,
        label_position: str = 'top_left',
        save: bool = False,
        filename: str = None,
        fnametimestamp: bool = True,
        **plot_kwargs
) -> Tuple[plt.Figure, np.ndarray]:
    """
    Create comprehensive plots of model results with optional Observations.

    Args:
        models: Single model or list of models
        variables: List of variables to plot
        observations: Optional observation data
        calibrated_vars: Calibrated variables (have different style than non-calibrated vars)
        climatology: Whether to use climatological means
        show_full_obs: Whether to show full observation range
        ncols: Number of columns in subplot grid
        figsize: Figure size (default: auto-calculated)
        model_styles: List of style dictionaries for each model
        subplot_labels: Whether to add subplot labels (a, b, c, etc.)
        label_position: Position for subplot labels
        save: Whether to save the figure
        filename: Filename for saved figure
        **plot_kwargs: Additional plotting parameters

    Returns:
        Figure and axes array
    """
    # Prepare data
    # with pd.option_context('display.max_rows', None, 'display.max_columns', None):
    #     print(models[0].df['Phy_source_PP.C'])
    model_data_list, merged_data, full_obs_data, model_names = prepare_model_obs_data(
        models, observations, climatology
    )

    # Calculate grid dimensions
    nrows = (len(variables) + ncols - 1) // ncols
    if figsize is None:
        figsize = (5 * ncols, 4 * nrows)

    # Create figure and axes
    fig, axes = plt.subplots(nrows, ncols, figsize=figsize, sharex=True)
    if nrows == 1 and ncols == 1:
        axes = np.array([axes])
    axes = axes.flatten()

    # Plot each variable
    for i, var in enumerate(variables):
        if i < len(axes):
            plot_variable(
                axes[i],
                model_data_list,
                model_names,
                var,
                merged_data,
                full_obs_data,
                model_styles,
                show_full_obs=show_full_obs,
                add_labels=(i == 0),  # Only add labels on the first subplot
                **plot_kwargs
            )

            # Format x-axis
            axes[i].xaxis.set_major_formatter(mdates.DateFormatter('%d/%m'))
            for label in axes[i].get_xticklabels():
                label.set_rotation(45)

            # Add subplot label if requested
            if subplot_labels:
                add_subplot_label(axes[i], i, position=label_position)
        else:
            axes[i].set_visible(False)

    # Add global legend if needed
    if plot_kwargs.get('add_legend', True):
        handles, labels = [], []
        # Collect unique handles and labels from all subplots
        for ax in axes:
            h, l = ax.get_legend_handles_labels()
            for handle, label in zip(h, l):
                if label not in labels:  # Only add unique labels
                    handles.append(handle)
                    labels.append(label)

        # Create a single legend for the figure
        fig.legend(
            handles,
            labels,
            loc='center right',
            bbox_to_anchor=(0.98, 0.5),
            fontsize=plot_kwargs.get('legend_fontsize', 8)
        )
    # if plot_kwargs.get('add_legend', True):
    #     handles, labels = axes[0].get_legend_handles_labels()
    #     fig.legend(
    #         handles,
    #         labels,
    #         loc='center right',
    #         bbox_to_anchor=(0.98, 0.5),
    #         fontsize=plot_kwargs.get('legend_fontsize', 8)
    #     )

    # plt.tight_layout()

    # print(save, filename, os.getcwd())
    if save:
        timestamp = datetime.now().strftime('%Y%m%d_%H%M%S_')
        if filename:
            fname = f"{filename}_{timestamp}.png" if fnametimestamp else filename
        else:
            fname = f"{timestamp}_model_results.png"
<<<<<<< HEAD
        plt.savefig(os.path.join(FIGURE_PATH, fname), dpi=300, bbox_inches='tight')
=======
        plt.savefig(f'../Figs/{fname}.png', dpi=300, bbox_inches='tight')

>>>>>>> 7086a1fb
    return fig, axes


# Specialized plotting functions
def plot_nutrients(model, observations=None, **kwargs):
    """Plot nutrient concentrations."""
    return plot_results(model, nutvars, observations, **kwargs)


def plot_stoichiometry(model, observations=None, **kwargs):
    """Plot stoichiometric ratios."""
    return plot_results(model, stoichioPhy, observations, **kwargs)


def plot_biomass(model, observations=None, **kwargs):
    """Plot biomass variables."""
    return plot_results(model, phyvars, observations, **kwargs)

def plot_sinks_sources(
        models: Union[Any, List[Any]],
        sources: List[str],
        sinks: List[str],
        observations: Optional[Any] = None,
        climatology: bool = True,
        increase_resolution_factor: int = 2,
        figsize: Optional[Tuple[float, float]] = None,
        default_subplot_size: Tuple[float, float] = (3.6, 5.7),
        auto_adjust_figsize: bool = True,
        maxrows: int = 3,
        legend_loc: int = 0,
        legend_fontsize: int = 6,
        subplot_labels: bool = True,
        label_position: str = 'top_left',
        save: bool = False,
        filename: str = 'Sources_vs_Sinks',
        fnametimestamp: bool = False,
        **kwargs
) -> Tuple[plt.Figure, List[pd.DataFrame]]:
    """
    Plot sources and sinks as filled areas using fill_between, with a net balance line.

    Args:
        models: Single model or list of models
        sources: List of column names to be plotted as sources (positive values)
        sinks: List of column names to be plotted as sinks (negative values)
        observations: Optional observation data
        climatology: Whether to use climatological means
        increase_resolution_factor: Factor to increase resolution of the datetime index
        figsize: Custom figure size (if None, calculated based on default_subplot_size)
        default_subplot_size: Default size for a single subplot when auto-calculating figsize
        auto_adjust_figsize: Whether to automatically adjust figsize based on grid dimensions
        maxrows: Maximum number of rows in the subplot grid
        legend_loc: Legend location
        legend_fontsize: Legend font size
        subplot_labels: Whether to add subplot labels (a, b, c, etc.)
        label_position: Position for subplot labels
        save: Whether to save the figure
        filename: Name for saved figure
        **kwargs: Additional plotting parameters

    Returns:
        Tuple of (figure, list of high-resolution DataFrames)
    """
    # Prepare model data
    model_data_list, _, _, model_names = prepare_model_obs_data(
        models, observations, climatology
    )

    # Create subplots
    # Calculate optimal grid dimensions
    num_models = len(model_data_list)
    if num_models <= maxrows:
        # If we have fewer models than maxrows, use a single column
        nrows, ncols = num_models, 1
    else:
        # Otherwise calculate optimal columns and rows
        ncols = (num_models + maxrows - 1) // maxrows  # Ceiling division
        # Recalculate rows to use exactly what we need
        nrows = (num_models + ncols - 1) // ncols
        nrows = min(nrows, maxrows)  # Ensure we don't exceed maxrows
        # If we have too few models for the last row, recalculate columns
        if nrows * ncols - num_models >= ncols:
            ncols = (num_models + nrows - 1) // nrows

        # Determine figure size
        if figsize is None or auto_adjust_figsize:
            # Calculate figsize based on grid dimensions
            used_figsize = (default_subplot_size[0] * ncols, default_subplot_size[1] * nrows)
        else:
            # Use user-provided figsize
            used_figsize = figsize

    # Create subplots
    fig, axes = plt.subplots(nrows, ncols, figsize=used_figsize, sharex=True)

    # Flatten axes for easy iteration
    flat_axes = axes.flatten() if num_models > 1 else [axes]

    # Process each DataFrame
    df_high_res_list = []
    for i, (df, ax, model_name) in enumerate(zip(model_data_list, flat_axes, model_names)):
        # Validate input columns
        available_cols = set(df.columns)
        missing_sources = [col for col in sources if col not in available_cols]
        missing_sinks = [col for col in sinks if col not in available_cols]

        if missing_sources or missing_sinks:
            print(f"Warning for {model_name}: Missing columns:")
            if missing_sources:
                print(f"  Sources: {missing_sources}")
            if missing_sinks:
                print(f"  Sinks: {missing_sinks}")

        # Use only available columns
        valid_sources = [col for col in sources if col in available_cols]
        valid_sinks = [col for col in sinks if col in available_cols]

        if not valid_sources or not valid_sinks:
            print(f"Error: No valid sources or sinks for {model_name}. Skipping plot.")
            continue

        # Create high-resolution index for smoother visualization
        if climatology:
            # For julian day indices (climatology=True)
            min_day = df.index.min()
            max_day = df.index.max()
            new_index = np.linspace(min_day, max_day,
                                    num=len(df.index) * increase_resolution_factor)
            df_high_res = pd.DataFrame(index=new_index).join(
                df[valid_sources + valid_sinks].astype(float),
                how='outer').interpolate(method='linear')
        else:
            # For datetime indices (climatology=False)
            new_index = pd.date_range(
                start=df.index.min(),
                end=df.index.max(),
                periods=len(df.index) * increase_resolution_factor
            )
            df_high_res = pd.DataFrame(index=new_index).join(
                df[valid_sources + valid_sinks].astype(float),
                how='outer').interpolate(method='time')

        df_high_res_list.append(df_high_res)

        # Calculate cumulative sums
        cumulative_sources = df_high_res[valid_sources].cumsum(axis=1)
        cumulative_sinks = df_high_res[valid_sinks].cumsum(axis=1)

        # Calculate net balance
        netbalance = cumulative_sources.iloc[:, -1] - cumulative_sinks.iloc[:, -1]
        df_high_res['netbalance'] = netbalance


        # Plot sources (stacked positive values)
        for j, source in enumerate(valid_sources):
            # with pd.option_context('display.max_rows', None, 'display.max_columns', None):
            #     print(cumulative_sources[source])

            if j == 0:
                ax.fill_between(
                    df_high_res.index,
                    0,
                    cumulative_sources[source],
                    label=source,
                    alpha=0.7
                )
            else:
                ax.fill_between(
                    df_high_res.index,
                    cumulative_sources[valid_sources[j - 1]],
                    cumulative_sources[source],
                    label=source,
                    alpha=0.7
                )

        # Plot sinks (stacked negative values)
        for j, sink in enumerate(valid_sinks):
            if j == 0:
                ax.fill_between(
                    df_high_res.index,
                    0,
                    -cumulative_sinks[sink],
                    label=sink,
                    alpha=0.7
                )
            else:
                ax.fill_between(
                    df_high_res.index,
                    -cumulative_sinks[valid_sinks[j - 1]],
                    -cumulative_sinks[sink],
                    label=sink,
                    alpha=0.7
                )

        # Plot net balance line
        ax.plot(
            df_high_res.index,
            netbalance.where(netbalance > 0),
            color='black',
            linewidth=1.5,
            label='Positive net growth'
        )
        ax.plot(
            df_high_res.index,
            netbalance.where(netbalance < 0),
            color='black',
            linewidth=1.5,
            linestyle='--',
            label='Negative net growth'
        )

        # Format axes
        ax.xaxis.set_major_formatter(mdates.DateFormatter('%d/%m'))
        ax.xaxis.set_major_locator(mdates.AutoDateLocator())
        plt.setp(ax.get_xticklabels(), rotation=45, ha='right')

        # Add labels
        if model_name:
            ax.set_title(model_name)
        ax.set_ylabel(fns.cleantext('mmolC') + ' ' + fns.cleantext('m^{-3}') + ' ' + fns.cleantext('d^{-1}'))

        # Add legend only to first subplot
        if i == 0:
            ax.legend(loc=legend_loc, fontsize=legend_fontsize)

        # Add subplot label if requested
        if subplot_labels:
            add_subplot_label(ax, i, position=label_position)


            continue
    plt.tight_layout()

    # Save figure if requested
    if save:
        timestamp = datetime.now().strftime('%Y%m%d_%H%M%S_')
        fname = f"{filename}_{timestamp}.png" if fnametimestamp else filename
        save_figure(fig, figname=fname)

    return fig, df_high_res_list


# Wrapper function for simplified budget plotting
def plot_budget(
        models: Union[Any, List[Any]],
        budget: Dict[str, List[str]],
        **kwargs
) -> Tuple[plt.Figure, List[pd.DataFrame]]:
    """
    Simplified wrapper for plot_sinks_sources that takes a single budget dictionary.

    Args:
        models: Single model or list of models
        budget: Dictionary with 'sources' and 'sinks' keys
        **kwargs: Additional arguments for plot_sinks_sources

    Returns:
        Result from plot_sinks_sources
    """
    return plot_sinks_sources(
        models=models,
        sources=budget['sources'],
        sinks=budget['sinks'],
        **kwargs
    )


def add_subplot_label(ax: plt.Axes,
                     index: int,
                     position: str = 'top_left',
                     fontsize: int = 10) -> None:
    """Add letter labels (a, b, c, etc.) to subplots."""
    positions = {
        'top_left': {'x': 0.02, 'y': 0.98, 'ha': 'left', 'va': 'top'},
        'top_right': {'x': 0.98, 'y': 0.98, 'ha': 'right', 'va': 'top'},
        'bottom_left': {'x': 0.02, 'y': 0.02, 'ha': 'left', 'va': 'bottom'},
        'bottom_right': {'x': 0.98, 'y': 0.02, 'ha': 'right', 'va': 'bottom'}
    }
    pos = positions.get(position, positions['top_left'])
    letter = chr(97 + index)
    ax.text(pos['x'], pos['y'], f'{letter}', transform=ax.transAxes,
            ha=pos['ha'], va=pos['va'], fontsize=fontsize)


def plot_optimization_evolution(df: pd.DataFrame,
                                costname: str = 'cost',
                                generationname: str = 'generation',
                                alpha: float = 0.2,
                                savefig: bool = False,
                                rawcost: bool = False,
                                name: Optional[str] = None,
                                ax: Optional[plt.Axes] = None) -> plt.Axes:
    """
    Plot optimization cost evolution.

    Args:
        df: Optimization results DataFrame
        costname: Name of cost column
        generationname: Name of generation column
        alpha: Scatter plot transparency
        savefig: Whether to save figure
        rawcost: Whether to plot raw cost (including bad scores)
        name: Optimization name for saving
        ax: Optional axes to plot on
    """
    if ax is None:
        _, ax = plt.subplots()

    cost_col = costname + rawcost * '_raw'

    # Plot all points
    ax.scatter(df[generationname], df[cost_col], alpha=alpha)

    # Highlight best point
    max_cost_idx = df[costname].idxmax()
    ax.plot(df[generationname][max_cost_idx],
            df[cost_col][max_cost_idx],
            'ro')
    ax.text(df[generationname][max_cost_idx],
            df[cost_col][max_cost_idx],
            f'{df[generationname][max_cost_idx]}',
            color='red')

    ax.set_xlabel('Optimization generation')
    ax.set_ylabel('Cost function (score)')

    if savefig and name:
        plt.savefig(f'../Figs/{name}_opt_evol{rawcost * "_raw"}.png')

    return ax


def plot_parameter_vs_cost(df: pd.DataFrame,
                           param: str,
                           costname: str = 'cost',
                           alpha: float = 0.2,
                           rawcost: bool = False,
                           ax: Optional[plt.Axes] = None) -> plt.Axes:
    """
    Plot parameter values against optimization cost.

    Args:
        df: Optimization results DataFrame
        param: Parameter name to plot
        costname: Name of cost column
        alpha: Scatter plot transparency
        rawcost: Whether to plot raw cost
        ax: Optional axes to plot on
    """
    if ax is None:
        fig, ax = plt.subplots()
    elif not isinstance(ax, plt.Axes):
        raise TypeError("ax must be a matplotlib Axes object")

    cost_col = costname + rawcost * '_raw'

    # Main scatter plot
    ax.scatter(df[param], df[cost_col], c='#1f77b4', alpha=alpha)

    # Get parameter info from reference values
    param_info = varinfos.ref_values[param]
    complete_name = param_info['complete_name']
    symbol = param_info.get('symbol', '')
    reference_value = param_info['reference_value']

    # Set title
    ax.set_title(fns.cleantext(symbol) if symbol else complete_name)

    # Labels
    ax.set_xlabel(param)
    ax.set_ylabel(cost_col)

    # Highlight best point
    max_cost_idx = df[costname].idxmax()
    best_value = df[param][max_cost_idx]
    ax.plot(best_value, df[cost_col][max_cost_idx], 'ro')

    # Add value labels
    rounded_value = f"{best_value:.3g}"
    ax.text(best_value, df[cost_col][max_cost_idx],
            rounded_value, color='red')

    # Add reference line and value
    ax.axvline(x=reference_value, color='blue', linestyle='--')
    ax.text(reference_value, ax.get_ylim()[0], f'{reference_value}',
            color='blue', ha='center', va='bottom',
            bbox=dict(facecolor='white', alpha=0.5, edgecolor='none'))

    return ax


def plot_optimization_summary(df: pd.DataFrame,
                              parameters: List[str],
                              costname: str = 'cost',
                              generationname: str = 'generation',
                              ncols: int = 3,
                              figsize: tuple = (10, 10),
                              alpha: float = 0.2,
                              savefig: bool = False,
                              rawcost: bool = False,
                              name: Optional[str] = None,
                              dateinname: bool = False) -> plt.Figure:
    """
    Create comprehensive optimization summary plots.
    """
    nrows = int(np.ceil(len(parameters) / ncols))
    fig, axs = plt.subplots(nrows, ncols, figsize=figsize)
    if nrows == 1 and ncols == 1:
        axs = [axs]
    else:
        axs = axs.flatten()

    # Plot each parameter
    for i, param in enumerate(parameters):
        if i < len(parameters):
            plot_parameter_vs_cost(
                df, param,
                costname=costname,
                alpha=alpha,
                rawcost=rawcost,
                ax=axs[i]
            )
        else:
            axs[i].set_visible(False)

    plt.tight_layout()

    if savefig:
        datestr = datetime.now().strftime('%Y%m%d_') if dateinname else ''
        plt.savefig(f'../Figs/{datestr}{name}_pars_optim{rawcost * "_raw"}.png')

    return fig


def create_parameter_table(df: pd.DataFrame,
                           parameters: List[tuple],
                           costname: str = 'cost',
                           fontsize: int = 12,
                           figsize: tuple = (12, 7)) -> plt.Figure:
    """
    Create parameter summary table figure.

    Args:
        df: Optimization results DataFrame
        parameters: List of (param_name, min_val, max_val) tuples
        costname: Name of cost column
        fontsize: Table font size
        figsize: Figure size
    """
    # Prepare pars_info
    pars_info = []
    for key, min_val, max_val in parameters:
        param_info = varinfos.ref_values[key]
        pars_info.append({
            "Name": param_info['complete_name'],
            "Symbol": fns.cleantext(param_info.get('symbol', '')),
            "Ref. value": f"{param_info['reference_value']:.3g}",
            "Units": fns.cleantext(param_info.get('units', '')),
            "Min. value": f"{min_val:.3g}",
            "Max. value": f"{max_val:.3g}",
            "Calibrated value": f"{df[key][df[costname].idxmax()]:.3g}"
        })

    # Create table figure
    fig = plt.figure(figsize=figsize)
    ax = fig.add_axes([0.01, 0.01, 0.98, 0.98])
    ax.axis('tight')
    ax.axis('off')

    tab_df = pd.DataFrame(pars_info)
    table = ax.table(
        cellText=tab_df.values,
        colLabels=tab_df.columns,
        loc='center',
        cellLoc='right',
        rowLoc='right',
        colLoc='center',
        bbox=(0.0, 0.0, 1., 1.)
    )

    # Style table
    table.auto_set_font_size(False)
    table.set_fontsize(fontsize)
    table.auto_set_column_width(col=list(range(len(tab_df.columns))))

    # Color header
    for i in range(len(tab_df.columns)):
        table[(0, i)].set_facecolor('#d6d6d6')

    return fig



def save_figure(fig: plt.Figure,
                savetime: bool = False,
                figsdir: str = '../Figs/',
                figname: str = '',
                figsdpi: int = 200) -> None:
    """Save figure with optional timestamp."""
    timestamp = datetime.now().strftime('%Y%m%d-%H%M%S_' if savetime else '%Y%m%d_')
    fig.savefig(f"{figsdir}{timestamp}{figname}", dpi=figsdpi)

<|MERGE_RESOLUTION|>--- conflicted
+++ resolved
@@ -140,10 +140,10 @@
         figsize: Tuple[int, int] = (10, 6)
 ) -> None:
     """
-    Create comparison plots between model results and Observations.
+    Create comparison plots between model results and observations.
 
     Args:
-        mod_obs_data: DataFrame with model results and corresponding Observations
+        mod_obs_data: DataFrame with model results and corresponding observations
         variables: List of variables to plot
         observation_data: DataFrame with observation data
         calibrated_vars: Calibrated variables (have different style than non-calibrated vars)
@@ -162,7 +162,7 @@
 
         is_calibrated = calibrated_vars is not None and var in calibrated_vars
 
-        # Plot all Observations
+        # Plot all observations
         plt.scatter(
             observation_data.index,
             observation_data[var],
@@ -171,12 +171,12 @@
             s=6
         )
 
-        # Plot used Observations
+        # Plot used observations
         plt.scatter(
             mod_obs_data.index,
             mod_obs_data[f'{var}_OBS'],
             color='orange',
-            label='Used Observations',
+            label='Used observations',
             s=3
         )
 
@@ -269,7 +269,7 @@
         show_full_obs: bool = False,
         add_labels: bool = True
 ) -> None:
-    """Plot a single variable with model results and optional Observations."""
+    """Plot a single variable with model results and optional observations."""
     # Default styles
     if model_styles is None:
         # model_styles = [{'color': f'C{i}'} for i in range(len(model_data_list))]
@@ -296,17 +296,13 @@
             ax.plot(model_data.index, model_data[var_name],
                     label=name if add_labels else "_" + name, **style)
 
-    # Plot Observations if available
+    # Plot observations if available
     if show_full_obs and full_obs_data is not None and var_name in full_obs_data.columns:
         ax.scatter(
             full_obs_data.index,
             full_obs_data[var_name],
             color='orange',
-<<<<<<< HEAD
-            label='All Observations',
-=======
             label='All observations' if add_labels else "_All observations",
->>>>>>> 7086a1fb
             **obs_kwargs
         )
 
@@ -315,11 +311,7 @@
             merged_data.index,
             merged_data[f'{var_name}_OBS'],
             color='red',
-<<<<<<< HEAD
-            label='Used Observations',
-=======
             label='Used observations' if add_labels else "_Used observations",
->>>>>>> 7086a1fb
             **{**obs_kwargs, 's': 6}
         )
 
@@ -351,7 +343,7 @@
         **plot_kwargs
 ) -> Tuple[plt.Figure, np.ndarray]:
     """
-    Create comprehensive plots of model results with optional Observations.
+    Create comprehensive plots of model results with optional observations.
 
     Args:
         models: Single model or list of models
@@ -455,12 +447,8 @@
             fname = f"{filename}_{timestamp}.png" if fnametimestamp else filename
         else:
             fname = f"{timestamp}_model_results.png"
-<<<<<<< HEAD
         plt.savefig(os.path.join(FIGURE_PATH, fname), dpi=300, bbox_inches='tight')
-=======
-        plt.savefig(f'../Figs/{fname}.png', dpi=300, bbox_inches='tight')
-
->>>>>>> 7086a1fb
+
     return fig, axes
 
 
@@ -788,7 +776,8 @@
     ax.set_ylabel('Cost function (score)')
 
     if savefig and name:
-        plt.savefig(f'../Figs/{name}_opt_evol{rawcost * "_raw"}.png')
+        fig_base_path = os.path.join(FIGURE_PATH, name)
+        plt.savefig(f'{fig_base_path}_opt_evol{rawcost * "_raw"}.png')
 
     return ax
 
@@ -890,7 +879,8 @@
 
     if savefig:
         datestr = datetime.now().strftime('%Y%m%d_') if dateinname else ''
-        plt.savefig(f'../Figs/{datestr}{name}_pars_optim{rawcost * "_raw"}.png')
+        fig_base_path = os.path.join(FIGURE_PATH, f'{datestr}{name}')
+        plt.savefig(f'{fig_base_path}_pars_optim{rawcost * "_raw"}.png')
 
     return fig
 
@@ -953,10 +943,10 @@
     return fig
 
 
-
+#TODO Refactor (or delete ?) this function with os.join
 def save_figure(fig: plt.Figure,
                 savetime: bool = False,
-                figsdir: str = '../Figs/',
+                figsdir: str = os.path.join(FIGURE_PATH, ''),
                 figname: str = '',
                 figsdpi: int = 200) -> None:
     """Save figure with optional timestamp."""
