"""
Physical setup configuration for BGC model Simulations.
Defines the physical and computational environment for model runs.
"""
import os.path
from dataclasses import dataclass

import numpy as np
import pandas as pd
<<<<<<< HEAD
from typing import Dict, Any, Optional, Set

from src.Config_system import path_config as path_cfg
=======
import matplotlib.pyplot as plt
from dataclasses import dataclass
from typing import Dict, Any, List, Optional, Set, Union
from src.config_system import path_config as path_cfg
>>>>>>> ee5aa043

DEFAULT_SETUPS = {
    'schartau07': {
        'T': 12.5,
        'I': 26.,  # 115*3600.*24
        'light_prop': 14. / 24.,
    },
    'onur22': {
        'T': 10.,
        'I': 0.5,  # 115*3600.*24
        'light_prop': 14. / 24.,

    },
    'youri_high': {
        'T': 18.,
        'PARfromfile': False,
        'I': 38.394 * 86400,
        'light_prop': 12. / 24.,
    },
    'youri_medium': {
        'T': 12.,
        'PARfromfile': False,
        'I': 12.798 * 86400,
        'light_prop': 12. / 24.,
    },

    'youri_medium_mean_strain': {
        'T': 15.,
        'PARfromfile': False,
        'I': 12.798 * 86400,
        'light_prop': 12. / 24.,
    },
    # auria medium light = 15 µmol photons.m-2.s-1
    'Odontella_medium': {
        'T': 19.,
        'PARfromfile': False,
        'I': 15. * 86400, #µmol photon m-2 d-1 of PAR
        'light_prop': 12. / 24.,
    },

    'youri_low': {
        'T': 4.,
        'PARfromfile': False,
        'I': 4.266 * 86400,
        'light_prop': 12. / 24.,
    }
}


@dataclass
class PhysicalConstants:
    """Physical constants used in the model"""
    degCtoK: float = 273.15  # Conversion from Celsius to Kelvin
    molmass_C: float = 12.0107  # Molar mass of carbon [g/mol]
    day_to_seconds: float = 86400  # Seconds in a day
    PAR_conversion: float = 0.5 / 0.0079 / 54  # PAR/Wm-2 conversion factor


class Setup:
    """
    Physical and computational setup for BGC model Simulations.

    Attributes are organized into categories:
    - Time settings: control simulation timespan and steps
    - Physical parameters: define environmental conditions
    - Light settings: control light/PAR handling
    - Computational settings: control model execution
    """

    # Core physical attributes that define the setup state
    PHYSICAL_ATTRIBUTES = {
        'time_settings': [
            'tmin',  # Start time in days
            'tmax',  # End time in days
            'dt',  # Primary timestep in days
            'dt2',  # Optional secondary timestep in days
            'dt_ratio',  # Ratio between primary and secondary timesteps
            'used_dt',  # Actually used timestep
        ],
        'physical_params': [
            'base_T',  # Temperature in Kelvin
            'varyingTEMP', # Whether T should be time-varying or not
            'z',  # Depth in meters
            'k_att',  # Light attenuation coefficient
            'kb',  # Background turbidity
            'pCO2',  # Partial pressure CO2 in µatm
        ],
        'light_settings': [
            'light_prop',  # Proportion of time with light
            'PARfromfile',  # Whether PAR is loaded from file
            'lightfirst',  # Whether light period is at start of day
        ],
        'shear_settings': [
            'g_shear_rate',  # Base shear rate
            'vary_g_shear',  # Whether shear rate varies
            'gshearfact',  # Factor for shear variation
            'gshearper',  # Period of shear variation
        ]
    }

    # Variables that are computed/updated during simulation
    DIAGNOSTIC_VARIABLES = [
        'Chl_tot',  # Total chlorophyll
        'Cphy_tot',  # Total phytoplankton carbon
    ]

    def __init__(self,
                 name: str = '',
                 tmin: float = 0,
                 tmax: float = 20,
                 dt: float = 0.001,
                 dt2: Optional[float] = None,
                 dt2_s_to_d_ratio: float = 3600 * 24,
                 start_date: str = '2023-02-01 10:00:00',
                 PARfromfile: bool = False,
                 I: float = 100. * 3600. * 24.,
                 light_prop: float = 0.5,
                 lightfirst: bool = True,
                 T: float = 18.,
                 varyingTEMP: bool = False,
                 k_att: float = 16.,
                 z: float = 0.25,
                 pCO2: float = 370,
                 g_shear_rate: float = 95,
                 vary_g_shear: bool = True,
                 gshearfact: float = 0.5,
                 gshearper: float = 0.5,
                 kb: float = 0.13,
                 riverine_loads: bool = False,
                 riverine_loads_file: str = 'riverine_loads.feather',
                 plotPAR: bool = False,
                 plotTEMP: bool = False,
                 verbose: bool = False):
        """Initialize physical setup for simulation."""
        # Store initialization parameters
        self.constants = PhysicalConstants()
        self.name = name
        self.verbose = verbose

        # Store time parameters
        self.tmin = tmin
        self.tmax = tmax
        self.dt = dt
        self.dt2 = dt2
        self.dt2_s_to_d_ratio = dt2_s_to_d_ratio
        self.start_date = pd.to_datetime(start_date)
        self.end_date = self.start_date + pd.Timedelta(days=tmax)
        self.t_span = [tmin, tmax]

        # Initialize basic timestep variables
        if self.dt2 is not None:
            self.used_dt = self.dt2
            self.dt_ratio = round(self.dt / self.dt2)
            if self.dt_ratio < 1:
                raise ValueError(f"dt2 ({self.dt2}) must be smaller than dt ({self.dt})")
            self.two_dt = True
        else:
            self.used_dt = self.dt
            self.dt_ratio = None
            self.two_dt = False

        # Create time arrays
        self.t_eval = np.arange(tmin, tmax, self.used_dt)
        self.dates = pd.date_range(start=self.start_date, end=self.end_date, periods=len(self.t_eval))

        # Now initialize two timestep specific arrays
        if self.two_dt:
            self.dates1 = self.dates[::self.dt_ratio]
            self.dates1_set = set(self.dates1)
        else:
            self.dates1 = None
            self.dates1_set = None

        # Store physical parameters
        self.base_T = T  # Store base temperature value
        # self.T = T + self.constants.degCtoK  # Convert to Kelvin
        self.k_att = k_att
        self.z = z
        self.pCO2 = pCO2
        self.kb = kb

        # Riverine loads
        self.riverine_loads = riverine_loads
        self.riverine_loads_file = riverine_loads_file
        if self.riverine_loads:
            self._load_riverine_loads()

        # Light settings
        self.PARfromfile = PARfromfile
        self.I = I
        self.light_prop = light_prop
        self.lightfirst = lightfirst
        self.PAR = self._initialize_PAR(plotPAR)

        # Temperature settings
        self.varyingTEMP = varyingTEMP
        self.T = self._initialize_TEMP(plotTEMP)

        # Shear settings
        self.vary_g_shear = vary_g_shear
        self.gshearfact = gshearfact
        self.gshearper = gshearper
        self.g_shear_rate = pd.DataFrame(
            self._calculate_shear_rates(g_shear_rate),
            index=self.dates,
            columns=['ShearRate']
        )

        # Initialize diagnostic variables
        for var in self.DIAGNOSTIC_VARIABLES:
            setattr(self, var, 0)

        # For two timestep handling
        self.dates1_set: Optional[Set] = None
        self.dates1: Optional[pd.DatetimeIndex] = None
        self.two_dt: bool = dt2 is not None

    def _load_riverine_loads(self):
        """Load riverine nutrient loads data."""
        import pandas as pd

        loads_file = os.path.join(path_cfg.DATA_DIR, self.riverine_loads_file)

        if not os.path.exists(loads_file):
            raise FileNotFoundError(
                f"Riverine loads file not found: {loads_file}\n"
                "Please run the preprocessing script first."
            )

        loads_df = pd.read_feather(loads_file)

        # Handle time range and precision differences
        # Filter to our simulation time window first
        loads_df = loads_df[self.start_date:self.end_date]

        # Reindex to match setup.dates exactly, using nearest time interpolation
        loads_df = loads_df.reindex(self.dates, method='nearest')

        self.loads = loads_df.rename(columns={
            'NH4_loads': 'NH4',
            'NO3_loads': 'NO3',
            'DIP_loads': 'DIP',
            'DSi_loads': 'DSi'
        })

        if self.verbose:
            print(f"Loaded riverine loads for {len(loads_df)} time steps")

    def _initialize_PAR(self, plotPAR: bool) -> pd.DataFrame:
        """Initialize Photosynthetically Active Radiation data."""
        if not self.PARfromfile:
            if self.lightfirst:
                light_starts = np.linspace(self.tmin, self.tmax - 1, self.tmax - self.tmin)
                dark_starts = np.linspace(
                    self.tmin + self.light_prop,
                    self.tmax - 1 + self.light_prop,
                    self.tmax - self.tmin
                )
            else:
                firstL = (1 - self.light_prop)
                light_starts = np.linspace(
                    self.tmin + firstL,
                    self.tmax + firstL - 1,
                    self.tmax - self.tmin
                )
                dark_starts = np.linspace(self.tmin + 1, self.tmax, self.tmax - self.tmin)

            light = np.array([
                np.any((light_starts <= t) & (t <= dark_starts))
                for t in self.t_eval
            ])
            return pd.DataFrame(self.I * light, index=self.dates, columns=['PAR'])  # Using self.I
        else:
            return self._load_PAR_from_file(plotPAR)

    def _load_PAR_from_file(self, plotPAR: bool) -> pd.DataFrame:
        """Load PAR data from file."""
        solrad_clim = pd.read_csv(os.path.join(path_cfg.DATA_DIR, 'solrad_clim.dat'), sep='\s+',
                                  header=None,
                                  names=['DOY', 'Hour', 'PAR1', 'PAR2', 'PAR3'])

        # Convert to PAR
        solrad_clim['PAR'] = (self.constants.PAR_conversion *
                              solrad_clim['PAR1'])  # µmol photon m-2 s-1 of PAR
        solrad_clim['PAR'] = (solrad_clim['PAR'] *
                              self.constants.day_to_seconds)  # µmol photon m-2 d-1 of PAR

        # Create datetime index
        solrad_clim['Date'] = (
                pd.to_datetime(self.start_date.year * 1000 + solrad_clim['DOY'],
                               format='%Y%j') +
                pd.to_timedelta(solrad_clim['Hour'], unit='hours')
        )
        solrad_clim.set_index('Date', inplace=True)

        # Filter and interpolate
        filtered_df = solrad_clim[self.start_date:self.end_date]
        newdf = pd.DataFrame(index=self.dates)
        combined_df = filtered_df.join(newdf, how='outer')
        combined_df['PAR'] = combined_df['PAR'].interpolate(method='time')

        if plotPAR:
            self._plot_PAR(filtered_df, combined_df)

        return combined_df.loc[self.dates, ['PAR']]

    def _plot_PAR(self, original_df: pd.DataFrame, interpolated_df: pd.DataFrame):
        """Plot PAR data for verification."""
        import matplotlib.pyplot as plt
        plt.figure(figsize=(10, 6))
        plt.plot(interpolated_df.index, interpolated_df['PAR'],
                 label='PAR in model')
        plt.scatter(original_df.index, original_df['PAR'],
                    color='red', label='Original PAR', s=3)
        plt.xlabel('Date')
        plt.ylabel('PAR')
        plt.title('PAR Values Over Time')
        plt.legend()

    def _initialize_TEMP(self, plotTEMP: bool) -> pd.DataFrame:
        """Initialize temperature data as DataFrame."""
        if not self.varyingTEMP:
            # Constant temperature - create DataFrame with constant values
            temp_values = np.full(len(self.t_eval), self.base_T + self.constants.degCtoK)
            return pd.DataFrame(temp_values, index=self.dates, columns=['T'])
        else:
            # Time-varying temperature using cosine function
            return self._create_cosine_temperature(plotTEMP)

    def _create_cosine_temperature(self, plotTEMP: bool) -> pd.DataFrame:
        """Create time-varying temperature using cosine function fitted to observations."""
        # Convert dates to julian days
        julian_days = self.dates.dayofyear

        # Cosine function parameters fitted to observations
        # T_min = 5.5°C at day 37.5, T_max = 21.5°C at day 220 (MOW1 observations)
        T_mean = (5.5 + 21.5) / 2.0  # 13.5°C
        T_amplitude = (21.5 - 5.5) / 2.0  # 8.0°C
        phase_offset = 210  # Day of maximum temperature

        # Generate cosine temperature (in Celsius)
        temp_celsius = T_mean + T_amplitude * np.cos(2 * np.pi * (julian_days - phase_offset) / 365.25)

        # Convert to Kelvin
        temp_kelvin = temp_celsius + self.constants.degCtoK

        # Create DataFrame
        temp_df = pd.DataFrame(temp_kelvin, index=self.dates, columns=['T'])

        if plotTEMP:
            self._plot_temperature(temp_df, temp_celsius, julian_days)

        return temp_df

    def _plot_temperature(self, temp_df: pd.DataFrame, temp_celsius: np.ndarray, julian_days: np.ndarray):
        """Plot temperature data for verification against observations."""
        import matplotlib.pyplot as plt

        fig, (ax1, ax2) = plt.subplots(1, 2, figsize=(12, 5))

        # Plot 1: Temperature vs Julian Day
        ax1.plot(julian_days, temp_celsius, 'b-', label='Model temperature', linewidth=2)
        ax1.set_xlabel('Julian Day')
        ax1.set_ylabel('Temperature (°C)')
        ax1.set_title('Model Temperature vs Julian Day')
        ax1.grid(True, alpha=0.3)
        ax1.legend()

        # Plot 2: With observations (if available)
        ax2.plot(julian_days, temp_celsius, 'b-', label='Model temperature', linewidth=2)

        # Try to load and plot observations for comparison
        try:
            from src.utils.observations import Obs
            import src.config_model.obsinfos as obsinfos

            mow1 = Obs(read_df=False)
            mow1readdict = {'sep': '\s+', 'skiprows': [0, 1, 2, 4], 'engine': 'python'}
            mow1.df = mow1.read_obs(obsinfos.mow1fname, readdic=mow1readdict)
            temp_obs = mow1.df[mow1.df['T@pH'] > 1]['T@pH']

            if len(temp_obs) > 0:
                mow1.df = mow1.compute_climatology(mow1.df[['T@pH']])
                ax2.scatter(mow1.df.index, mow1.df['T@pH'],
                            color='red', s=30, alpha=0.7, label='Observations', zorder=5)
                ax2.plot(mow1.df.index, mow1.df['T@pH'],
                         color='red', alpha=0.5, linewidth=1)
        except Exception as e:
            print(f"Could not load temperature observations for plotting: {e}")

        ax2.set_xlabel('Julian Day')
        ax2.set_ylabel('Temperature (°C)')
        ax2.set_title('Model vs Observed Temperature')
        ax2.grid(True, alpha=0.3)
        ax2.legend()

        plt.tight_layout()
        plt.show()


    def _calculate_shear_rates(self, base_rate: float) -> np.ndarray:
        """Calculate shear rates for the simulation period."""
        if not self.vary_g_shear:
            return np.full_like(self.t_eval, base_rate)

        return np.array([
            base_rate + self.gshearfact * np.cos(t / self.gshearper * 2. * np.pi) * base_rate
            for t in self.t_eval
        ])

    def get_physical_state(self) -> Dict[str, Any]:
        """
        Get the current physical state as a dictionary.

        Returns:
            Dictionary of physical attributes and their values,
            organized by category.
        """
        state = {}
        for category, attrs in self.PHYSICAL_ATTRIBUTES.items():
            state[category] = {
                attr: getattr(self, attr)
                for attr in attrs
                if hasattr(self, attr)
            }
        return state

    def get_diagnostic_state(self) -> Dict[str, float]:
        """
        Get current values of diagnostic variables.

        Returns:
            Dictionary of diagnostic variables and their values.
        """
        return {
            var: getattr(self, var)
            for var in self.DIAGNOSTIC_VARIABLES
        }

    def summarize(self) -> str:
        """
        Create a human-readable summary of the setup.

        Returns:
            Multi-line string describing key setup parameters.
        """
        lines = [f"Setup: {self.name}", "-" * 40]

        for category, attrs in self.PHYSICAL_ATTRIBUTES.items():
            lines.append(f"\n{category.replace('_', ' ').title()}:")
            for attr in attrs:
                if hasattr(self, attr):
                    value = getattr(self, attr)
                    if isinstance(value, (np.ndarray, pd.Series, pd.DataFrame)):
                        lines.append(f"  {attr}: array[{len(value)}]")
                    else:
                        lines.append(f"  {attr}: {value}")

        return "\n".join(lines)<|MERGE_RESOLUTION|>--- conflicted
+++ resolved
@@ -1,40 +1,34 @@
+
 """
 Physical setup configuration for BGC model Simulations.
 Defines the physical and computational environment for model runs.
 """
 import os.path
-from dataclasses import dataclass
 
 import numpy as np
 import pandas as pd
-<<<<<<< HEAD
-from typing import Dict, Any, Optional, Set
-
-from src.Config_system import path_config as path_cfg
-=======
 import matplotlib.pyplot as plt
 from dataclasses import dataclass
 from typing import Dict, Any, List, Optional, Set, Union
 from src.config_system import path_config as path_cfg
->>>>>>> ee5aa043
 
 DEFAULT_SETUPS = {
     'schartau07': {
         'T': 12.5,
         'I': 26.,  # 115*3600.*24
-        'light_prop': 14. / 24.,
+        'light_prop': 14./24.,
     },
     'onur22': {
         'T': 10.,
         'I': 0.5,  # 115*3600.*24
-        'light_prop': 14. / 24.,
+        'light_prop': 14./24.,
 
     },
     'youri_high': {
         'T': 18.,
-        'PARfromfile': False,
-        'I': 38.394 * 86400,
-        'light_prop': 12. / 24.,
+        'PARfromfile' : False,
+        'I' : 38.394 * 86400,
+        'light_prop': 12./24.,
     },
     'youri_medium': {
         'T': 12.,
@@ -65,13 +59,12 @@
     }
 }
 
-
 @dataclass
 class PhysicalConstants:
     """Physical constants used in the model"""
-    degCtoK: float = 273.15  # Conversion from Celsius to Kelvin
-    molmass_C: float = 12.0107  # Molar mass of carbon [g/mol]
-    day_to_seconds: float = 86400  # Seconds in a day
+    degCtoK: float = 273.15          # Conversion from Celsius to Kelvin
+    molmass_C: float = 12.0107       # Molar mass of carbon [g/mol]
+    day_to_seconds: float = 86400    # Seconds in a day
     PAR_conversion: float = 0.5 / 0.0079 / 54  # PAR/Wm-2 conversion factor
 
 
